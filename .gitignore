# Ignore Sublime files
*.sublime-workspace
*.sublime-project

# Ignore vim files
*.swp
*.swn
*.swo

# Ignore Bower installed libraries
components/

# Ignore local nodejs packages
node_modules/

<<<<<<< HEAD
# Ignore nodejs files
*.man
nodevars.bat
npm.cmd
npm
=======
# Ignore node files
*.man
nodevars.bat
npm
npm.cmd
>>>>>>> a54cf406
<|MERGE_RESOLUTION|>--- conflicted
+++ resolved
@@ -13,16 +13,8 @@
 # Ignore local nodejs packages
 node_modules/
 
-<<<<<<< HEAD
-# Ignore nodejs files
-*.man
-nodevars.bat
-npm.cmd
-npm
-=======
 # Ignore node files
 *.man
 nodevars.bat
 npm
-npm.cmd
->>>>>>> a54cf406
+npm.cmd