//
// Cards
// --------------------------------------------------

.card-pf {
  background: @card-pf-bg-color;
  border-top: 2px solid @card-pf-border-top-color;
  .box-shadow(0 1px 1px fade(@color-pf-black, 17.5%));
  margin: 0 (-(@grid-gutter-width / 4)) (@grid-gutter-width / 2);
  padding: 0 (@grid-gutter-width / 2);
  &.card-pf-accented {
    border-top-color: @card-pf-accented-border-top-color;
  }
  &.card-pf-aggregate-status {
    .card-pf-aggregate-status-notifications,
    .card-pf-title {
      a {
        color: @text-color;
        &.add {
          color: @link-color;
          &:hover {
            color: @link-hover-color;
          }
        }
        &:hover {
          color: @link-hover-color;
        }
      }
    }
  }
  &.card-pf-aggregate-status {
    padding: 0 (@grid-gutter-width / 4);
    text-align: center;
  }
  &.card-pf-aggregate-status-mini {
    padding-bottom: (@grid-gutter-width / 4);
    position: relative;
  }
  @media (min-width: @grid-float-breakpoint) {
    &.card-pf-bleed-left {
      margin-left: (-(@grid-gutter-width / 2));
    }
    &.card-pf-bleed-right {
      border-right: 1px solid @card-pf-border-color;
      margin-right: (-(@grid-gutter-width / 2));
    }
  }
}

.card-pf-aggregate-status-notifications {
  font-size: (@font-size-base * 2); // 24px
  font-weight: 300;
  .card-pf-aggregate-status-mini & {
    line-height: 1;
  }
  .card-pf-aggregate-status-notification + .card-pf-aggregate-status-notification {
    border-left: 1px solid @card-pf-border-color;
    margin-left: (@grid-gutter-width / 8 - 2);
    padding-left: (@grid-gutter-width / 4);
  }
  .fa, .pficon {
    font-size: (@font-size-base * 1.5); // 18px
    margin-right: 7px;
  }
}

.card-pf-body {
  margin: (@grid-gutter-width / 2) 0 0;
  padding: 0 0 (@grid-gutter-width / 2);
  .card-pf-aggregate-status & {
    margin-top: (@grid-gutter-width / 4);
    padding-bottom: (@grid-gutter-width / 4);
  }
  .card-pf-aggregate-status-mini & {
    margin-bottom: 0;
    margin-top: 0;
    padding-bottom: 0;
    position: absolute;
    right: (@grid-gutter-width / 2);
    top: 15px;
  }
  .card-pf-utilization .card-pf-title + & {
    margin-top: -8px;
  }
  > *:last-child {
    margin-bottom: 0;
  }
}

.card-pf-footer {
  background-color: @card-pf-footer-bg-color;
  border-top: 1px solid @card-pf-border-color;
  margin: 0 (-(@grid-gutter-width / 2)) !important;
  padding: (@grid-gutter-width / 2) (@grid-gutter-width / 2) (@grid-gutter-width / 4);
  a > {
    .fa,
    .pficon {
      margin-right: 5px;
    }
  }
  .card-pf-time-frame-filter {
    margin-top: -2px;
  }
}

.card-pf-link-with-icon {
  padding-left: 21px;
  position: relative;
  .fa,
  .pficon {
    font-size: 16px;
    left: 0;
    position: absolute;
    top: 0;
  }
}

.card-pf-time-frame-filter {
  .card-pf-heading &,
  .card-pf-footer & {
    float: right;
    margin-left: 20px;
  }
}

.card-pf-heading {
  border-bottom: 1px solid @card-pf-border-color;
  margin: 0 (-(@grid-gutter-width / 2)) (@grid-gutter-width / 2);
  padding: 0 (@grid-gutter-width / 2) 0;
  & .card-pf-time-frame-filter {
    margin-top: -5px;
  }
}

.card-pf-heading-details {
  float: right;
  font-size: (@font-size-small - 1);
}

.card-pf-subtitle {
  font-size: @font-size-h3;
  margin-top: @line-height-computed;
  margin-bottom: (@line-height-computed / 2);
  [class^="col"] & {
    margin-top: 0;
  }
  @media (max-width: @screen-xs-max) {
    .card-pf-body [class^="col"] + [class^="col"] > & {
      margin-top: (@grid-gutter-width);
    }
  }
}

.card-pf-title {
  font-size: @font-size-h3;
  font-weight: 400;
  margin: (@grid-gutter-width / 2) 0;
  padding: 0;
  .card-pf-aggregate-status & {
    font-size: @font-size-large;
    margin: (@grid-gutter-width / 4) 0 0;
    .fa,
    .pficon {
      color: @card-pf-aggregate-status-title-icon-color;
      font-size: @font-size-h3;
      margin-right: 7px;
    }
  }
  .card-pf-aggregate-status-count {
    font-size: @font-size-h3;
    .card-pf-aggregate-status-mini & {
      display: block;
      font-size: (@font-size-base * 2); // 24px
      font-weight: 300;
      margin-bottom: 3px;
    }
  }
  .card-pf-aggregate-status-mini & {
    font-size: @font-size-base;
    margin-top: (@grid-gutter-width / 8);
    a {
      display: inline-block;
    }
    .fa,
    .pficon {
      font-size: (@font-size-base * 2 + 2); // 26px
      margin-right: 0;
      min-width: (@font-size-base * 2 + 2); // 26px
      position: absolute;
      left: (@grid-gutter-width / 2);
      text-align: center;
      top: 15px;
    }
  }
}

.card-pf-utilization-details {
  border-bottom: 1px solid @card-pf-border-color;
  display: table;
  margin: 12px 0 15px;
  padding: 0 0 15px;
  width: 100%;
  .card-pf-utilization-card-details-count,
  .card-pf-utilization-card-details-description {
    float: left;
    line-height: 1;
  }
  .card-pf-utilization-card-details-count {
    font-size: (@font-size-base * 2 + 2); // 26px
    font-weight: 300;
    margin-right: 10px;
  }
  .card-pf-utilization-card-details-line-1,
  .card-pf-utilization-card-details-line-2 {
    display: block;
  }
  .card-pf-utilization-card-details-line-1 {
    font-size: (@font-size-small - 1);
    margin-bottom: 2px;
  }
}

.cards-pf {
  background: @card-pf-container-bg-color;
  .row-cards-pf {
    padding: 0 20px;
    &:first-child { padding-top: 20px; }
  }
}

.container-cards-pf {
  margin-top: (@grid-gutter-width / 2);
<<<<<<< HEAD
  padding-top: @navbar-pf-height;
  height: calc(100vh - @navbar-pf-height - 20px);
  overflow-y: auto;
=======
  overflow-y: auto;
}

.navbar-pf-vertical ~ .container-cards-pf {
  height: calc(100vh - @navbar-pf-height - (@grid-gutter-width / 2));
}

.navbar-default ~ .container-cards-pf {
  height: calc(100vh - 72px - (@grid-gutter-width / 2));
>>>>>>> a9a7fd9e
}

.row-cards-pf {
  margin-left: (-(@grid-gutter-width / 4));
  margin-right: (-(@grid-gutter-width / 4));
}<|MERGE_RESOLUTION|>--- conflicted
+++ resolved
@@ -230,11 +230,6 @@
 
 .container-cards-pf {
   margin-top: (@grid-gutter-width / 2);
-<<<<<<< HEAD
-  padding-top: @navbar-pf-height;
-  height: calc(100vh - @navbar-pf-height - 20px);
-  overflow-y: auto;
-=======
   overflow-y: auto;
 }
 
@@ -244,7 +239,6 @@
 
 .navbar-default ~ .container-cards-pf {
   height: calc(100vh - 72px - (@grid-gutter-width / 2));
->>>>>>> a9a7fd9e
 }
 
 .row-cards-pf {
