/* Red Hat Common User Experience (RCUE) */
/* Bootstrap overrides and RCUE-specific variables */
/* @img-brand-ie8, @img-brand-lg-ie8, and @img-path-alt should be overwritten in 
a separate variables file to point to the correct images and path */

/* Bootstrap overrides */
@border-radius-base:                1px;
@border-radius-large:               @border-radius-base;
@border-radius-small:               @border-radius-base;
@breadcrumb-active-color:           #4d5258;
@breadcrumb-bg:                     transparent;
@breadcrumb-color:                  #4d5258;
@breadcrumb-separator:              @fa-var-angle-right;
@btn-danger-bg:                     #ab070f;
@btn-danger-border:                 #781919;
@btn-default-color:                 #4d5258;
@btn-default-bg:                    #eee;
@btn-default-border:                #b7b7b7;
@btn-primary-bg:                    #189AD1;
@btn-primary-border:                #267DA1;
@btn-font-weight:                   600;
@caret-width-base:                  0;
@caret-width-large:                 @caret-width-base;
@dropdown-border:                   #b6b6b6;
@dropdown-divider-bg:               #e5e5e5;
@dropdown-fallback-border:          @dropdown-border;
@dropdown-link-hover-color:         #4d5258;
@dropdown-link-hover-bg:            #d4edfa;
@dropdown-link-active-color:        #fff;
@dropdown-link-active-bg:           #0099d3;
@font-family-base:                  "Open Sans", Helvetica, Arial, sans-serif;
@font-size-base:                    11px;
@font-size-large:                   ceil(@font-size-base * 1.1818); // ~13px
@font-size-small:                   ceil(@font-size-base * .9090); // ~10px
@input-border:                      #BABABA;
@input-bg-disabled:                 #F8F8F8;
@input-color:                       #333;
@input-height-base:                 26px;
@line-height-base:                  1.81818181; // 20/11
@link-color:                        #0099d3;
@link-hover-color:                  #00618a;
@list-group-hover-bg:               #d4edfa;
@padding-base-vertical:             2px;
@padding-base-horizontal:           6px;
@padding-large-vertical:            6px;
@padding-large-horizontal:          10px;
@padding-small-vertical:            @padding-base-vertical;
@padding-small-horizontal:          @padding-base-horizontal;

/* RCUE-specific */
@breadcrumb-back:                   @fa-var-angle-double-left;
@btn-danger-bg-img-start:           #d60915;
@btn-danger-bg-img-stop:            #ac0710;
@btn-default-bg-img-start:          #fafafa;
@btn-default-bg-img-stop:           #ededed;
@btn-primary-bg-img-start:          #1CACE8;
@btn-primary-bg-img-stop:           #1998CC;
@btn-xs-font-weight:                400;
@dropdown-divider-margin:           4px 1px;
@dropdown-link-focus-bg:            #0099d3;
@dropdown-link-focus-color:         #fff;
@fa-font-path:                      "../../components/font-awesome/fonts";
@font-path:                         "../fonts";
@icon-font-name-rcue:               "FontAwesome";
@icon-font-path:                    "../../components/bootstrap/fonts/";
@img-brand-ie8:                     "brand.png";
@img-brand-lg-ie8:                  "brand-lg.png";
@img-path:                          "../img";
<<<<<<< HEAD
@img-path-alt:                      @img-path;
=======
@list-group-focus-border:           #0076b7;
@list-group-hover-border:           #b3d3e7;
>>>>>>> b801c874
@navbar-rcue-border-color:          #cc0000;<|MERGE_RESOLUTION|>--- conflicted
+++ resolved
@@ -66,10 +66,7 @@
 @img-brand-ie8:                     "brand.png";
 @img-brand-lg-ie8:                  "brand-lg.png";
 @img-path:                          "../img";
-<<<<<<< HEAD
 @img-path-alt:                      @img-path;
-=======
 @list-group-focus-border:           #0076b7;
 @list-group-hover-border:           #b3d3e7;
->>>>>>> b801c874
 @navbar-rcue-border-color:          #cc0000;