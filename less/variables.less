--- conflicted
+++ resolved
@@ -26,17 +26,10 @@
 @dropdown-border:                            #b6b6b6;
 @dropdown-divider-bg:                        #e5e5e5;
 @dropdown-fallback-border:                   @dropdown-border;
-<<<<<<< HEAD
-@dropdown-link-hover-bg:                     #d4edfa;
-@dropdown-link-hover-color:                  @gray-rcue;
-@dropdown-link-active-bg:                    @link-color;
-@dropdown-link-active-color:                 #fff;
-=======
 @dropdown-link-active-bg:                    @link-color;
 @dropdown-link-active-color:                 #fff;
 @dropdown-link-hover-bg:                     #d4edfa;
 @dropdown-link-hover-color:                  @gray-rcue;
->>>>>>> 2dd5f530
 @font-family-base:                           "Open Sans", Helvetica, Arial, sans-serif;
 @font-size-base:                             11px;
 @font-size-large:                            ceil(@font-size-base * 1.1818); // ~13px
@@ -60,14 +53,11 @@
 @padding-large-vertical:                     6px;
 @padding-small-horizontal:                   @padding-base-horizontal;
 @padding-small-vertical:                     @padding-base-vertical;
-<<<<<<< HEAD
 @pager-border-radius:                        0;
 @pager-disabled-color:                       #969696;
 @pagination-bg:                              #f5f5f5;
 @pagination-border:                          #bbbbbb;
 @pagination-hover-bg:                        #ededed;
-=======
->>>>>>> 2dd5f530
 @popover-arrow-color:                        #fff;
 @popover-arrow-outer-color:                  #bbb;
 @popover-border-color:                       #bbb;
@@ -88,11 +78,8 @@
 @dropdown-divider-margin:                    4px 1px;
 @dropdown-link-focus-bg:                     @link-color;
 @dropdown-link-focus-color:                  #fff;
-<<<<<<< HEAD
-=======
 @gray-light-rcue:                            #aaa;
 @gray-rcue:                                  #4d5258;
->>>>>>> 2dd5f530
 @fa-font-path:                               "../../components/font-awesome/fonts";
 @font-path:                                  "../fonts";
 @gray-light-rcue:                            #aaa;
