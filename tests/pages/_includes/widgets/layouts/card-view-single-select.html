{% include widgets/layouts/navbar-primary.html %}
{% include widgets/layouts/card-toolbar.html %}
<div class="container-fluid container-cards-pf">
  <div class="row row-cards-pf">
    <div class="col-xs-12 col-sm-6 col-md-4 col-lg-3">
{% include widgets/cards/object-status.html class1="card-pf-view-select card-pf-view-single-select" %}
    </div>
    <div class="col-xs-12 col-sm-6 col-md-4 col-lg-3">
{% include widgets/cards/object-status1.html class1="card-pf-view-select card-pf-view-single-select" %}
    </div>
    <div class="col-xs-12 col-sm-6 col-md-4 col-lg-3">
{% include widgets/cards/object-status1.html class1="card-pf-view-select card-pf-view-single-select" %}
    </div>
    <div class="col-xs-12 col-sm-6 col-md-4 col-lg-3">
{% include widgets/cards/object-status.html class1="card-pf-view-select card-pf-view-single-select" %}
    </div>
    <div class="col-xs-12 col-sm-6 col-md-4 col-lg-3">
{% include widgets/cards/object-status1.html class1="card-pf-view-select card-pf-view-single-select" %}
    </div>
    <div class="col-xs-12 col-sm-6 col-md-4 col-lg-3">
{% include widgets/cards/object-status.html class1="card-pf-view-select card-pf-view-single-select" %}
    </div>
  </div>
</div>
<script>
  $(function() {
    // matchHeight the contents of each .card-pf and then the .card-pf itself
    $(".row-cards-pf > [class*='col'] > .card-pf > .card-pf-body").matchHeight();
  });
  $(document).ready(function() {
    // Card Single Select
    $('.card-pf-view-single-select').click(function() {
      if ($(this).hasClass('active'))
      { $(this).removeClass('active'); }
      else
      { $('.card-pf-view-single-select').removeClass('active'); $(this).addClass('active'); }
    });

    var cards = {
      ctx: {
        opts: {
          filterCols: [
            null,
            {
              default: true,
              optionSelector: "#filter1",
              placeholder: "Filter By Name..."
            }, {
              optionSelector: "#filter2",
              placeholder: "Filter By Type..."
            }, {
              optionSelector: "#filter3",
              placeholder: "Filter By Color..."
            }
          ],
<<<<<<< HEAD
=======
          sortCols: [
            null,
            {
              default: true,
              optionSelector: "#sort1"
            }, {
              optionSelector: "#sort2"
            }, {
              optionSelector: "#sort3"
            }
          ],
>>>>>>> 1128a09c
          toolbarSelector: "#toolbar1"
        }
      },
     opts: {
       rowSelector: ".row-cards-pf div:has(.card-pf-view-select.card-pf-view-single-select)",
       columnSelectors: [
         null,
         ".card-pf-title"
       ]
     }
    };

    Pfly.pfFilter.init(cards);
<<<<<<< HEAD
=======

    Pfly.pfSort.init(cards);
>>>>>>> 1128a09c
  });
</script><|MERGE_RESOLUTION|>--- conflicted
+++ resolved
@@ -53,8 +53,6 @@
               placeholder: "Filter By Color..."
             }
           ],
-<<<<<<< HEAD
-=======
           sortCols: [
             null,
             {
@@ -66,7 +64,6 @@
               optionSelector: "#sort3"
             }
           ],
->>>>>>> 1128a09c
           toolbarSelector: "#toolbar1"
         }
       },
@@ -80,10 +77,7 @@
     };
 
     Pfly.pfFilter.init(cards);
-<<<<<<< HEAD
-=======
 
     Pfly.pfSort.init(cards);
->>>>>>> 1128a09c
   });
 </script>