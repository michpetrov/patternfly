{% include widgets/layouts/navbar-primary.html %}
{% include widgets/layouts/card-toolbar.html %}
<<<<<<< HEAD
<div class="container-fluid container-cards-pf">
=======
<div class="container-fluid container-cards-pf" id="card-container">
>>>>>>> 1128a09c
  <div class="row row-cards-pf">
    <div class="col-xs-12 col-sm-4 col-md-3 col-lg-2">
{% include widgets/cards/object-status.html class1="card-pf-view-select card-pf-view-multi-select" %}
    </div>
    <div class="col-xs-12 col-sm-4 col-md-3 col-lg-2">
{% include widgets/cards/object-status1.html class1="card-pf-view-select card-pf-view-multi-select" %}
    </div>
    <div class="col-xs-12 col-sm-4 col-md-3 col-lg-2">
{% include widgets/cards/object-status1.html class1="card-pf-view-select card-pf-view-multi-select" %}
    </div>
    <div class="col-xs-12 col-sm-4 col-md-3 col-lg-2">
{% include widgets/cards/object-status.html class1="card-pf-view-select card-pf-view-multi-select" %}
    </div>
    <div class="col-xs-12 col-sm-4 col-md-3 col-lg-2">
{% include widgets/cards/object-status.html class1="card-pf-view-select card-pf-view-multi-select" %}
    </div>
    <div class="col-xs-12 col-sm-4 col-md-3 col-lg-2">
{% include widgets/cards/object-status1.html class1="card-pf-view-select card-pf-view-multi-select" %}
    </div>
    <div class="col-xs-12 col-sm-4 col-md-3 col-lg-2">
{% include widgets/cards/object-status.html class1="card-pf-view-select card-pf-view-multi-select" %}
    </div>
    <div class="col-xs-12 col-sm-4 col-md-3 col-lg-2">
{% include widgets/cards/object-status1.html class1="card-pf-view-select card-pf-view-multi-select" %}
    </div>
    <div class="col-xs-12 col-sm-4 col-md-3 col-lg-2">
{% include widgets/cards/object-status.html class1="card-pf-view-select card-pf-view-multi-select" %}
    </div>
    <div class="col-xs-12 col-sm-4 col-md-3 col-lg-2">
{% include widgets/cards/object-status1.html class1="card-pf-view-select card-pf-view-multi-select" %}
    </div>
    <div class="col-xs-12 col-sm-4 col-md-3 col-lg-2">
{% include widgets/cards/object-status1.html class1="card-pf-view-select card-pf-view-multi-select" %}
    </div>
    <div class="col-xs-12 col-sm-4 col-md-3 col-lg-2">
{% include widgets/cards/object-status1.html class1="card-pf-view-select card-pf-view-multi-select" %}
    </div>
    <div class="col-xs-12 col-sm-4 col-md-3 col-lg-2">
{% include widgets/cards/object-status.html class1="card-pf-view-select card-pf-view-multi-select" %}
    </div>
    <div class="col-xs-12 col-sm-4 col-md-3 col-lg-2">
{% include widgets/cards/object-status.html class1="card-pf-view-select card-pf-view-multi-select" %}
    </div>
    <div class="col-xs-12 col-sm-4 col-md-3 col-lg-2">
{% include widgets/cards/object-status1.html class1="card-pf-view-select card-pf-view-multi-select" %}
    </div>
    <div class="col-xs-12 col-sm-4 col-md-3 col-lg-2">
{% include widgets/cards/object-status1.html class1="card-pf-view-select card-pf-view-multi-select" %}
    </div>
  </div>
</div>
<script>
  $(function() {
    // matchHeight the contents of each .card-pf and then the .card-pf itself
    $(".row-cards-pf > [class*='col'] > .card-pf > .card-pf-body").matchHeight();
  });
  $(document).ready(function() {
    // Card Multi Select
    $('input[type=checkbox]').click(function() {
      if ($(this).parent().parent().hasClass('active'))
      { $(this).parent().parent().removeClass('active'); }
      else
      { $(this).parent().parent().addClass('active'); }
    });

    var cards = {
      ctx: {
        opts: {
          filterCols: [
            null,
            {
              default: true,
              optionSelector: "#filter1",
              placeholder: "Filter By Name..."
            }, {
              optionSelector: "#filter2",
              placeholder: "Filter By Type..."
            }, {
              optionSelector: "#filter3",
              placeholder: "Filter By Color..."
            }
          ],
<<<<<<< HEAD
=======
          sortCols: [
            null,
            {
              default: true,
              optionSelector: "#sort1"
            }, {
              optionSelector: "#sort2"
            }, {
              optionSelector: "#sort3"
            }
          ],
>>>>>>> 1128a09c
          toolbarSelector: "#toolbar1"
        }
      },
     opts: {
       rowSelector: ".row-cards-pf div:has(.card-pf-view-select.card-pf-view-multi-select)",
       columnSelectors: [
         null,
         ".card-pf-title"
       ]
     }
    };

    Pfly.pfFilter.init(cards);
<<<<<<< HEAD
=======

    Pfly.pfSort.init(cards);

    // allow users to select multiple cards with shift key
    $('#card-container').on('click', '.card-pf-view-checkbox>input', function(event) {
      var $cardsContainer = $('.container-cards-pf');
      var prevIndex = $cardsContainer.data('prevIndex');
      var $cards = $cardsContainer.find('.card-pf');
      var $currentCard = $(this).closest('.card-pf');
      if(event.shiftKey && prevIndex > -1 && this.checked) {
        var currentIndex = $cards.index($currentCard);
        var $selectScope = currentIndex - prevIndex > 0
          ? $currentCard.parent().prevAll().not($cards.eq(prevIndex).parent().prevAll().addBack())
          : $cards.eq(prevIndex).parent().prevAll().not($currentCard.parent().prevAll().addBack());
        $selectScope.children().addClass('active').find('.card-pf-view-checkbox').children('input').prop('checked', true);
      }
      $cardsContainer.data('prevIndex', this.checked ? $cards.index($currentCard) : -1);
    });
>>>>>>> 1128a09c
  });
</script><|MERGE_RESOLUTION|>--- conflicted
+++ resolved
@@ -1,10 +1,6 @@
 {% include widgets/layouts/navbar-primary.html %}
 {% include widgets/layouts/card-toolbar.html %}
-<<<<<<< HEAD
-<div class="container-fluid container-cards-pf">
-=======
 <div class="container-fluid container-cards-pf" id="card-container">
->>>>>>> 1128a09c
   <div class="row row-cards-pf">
     <div class="col-xs-12 col-sm-4 col-md-3 col-lg-2">
 {% include widgets/cards/object-status.html class1="card-pf-view-select card-pf-view-multi-select" %}
@@ -87,8 +83,6 @@
               placeholder: "Filter By Color..."
             }
           ],
-<<<<<<< HEAD
-=======
           sortCols: [
             null,
             {
@@ -100,7 +94,6 @@
               optionSelector: "#sort3"
             }
           ],
->>>>>>> 1128a09c
           toolbarSelector: "#toolbar1"
         }
       },
@@ -114,8 +107,6 @@
     };
 
     Pfly.pfFilter.init(cards);
-<<<<<<< HEAD
-=======
 
     Pfly.pfSort.init(cards);
 
@@ -134,6 +125,5 @@
       }
       $cardsContainer.data('prevIndex', this.checked ? $cards.index($currentCard) : -1);
     });
->>>>>>> 1128a09c
   });
 </script>