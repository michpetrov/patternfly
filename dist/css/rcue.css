/* Red Hat Common User Experience (RCUE) */
/* Bootstrap 3.0.0 */
/*! normalize.css v2.1.3 | MIT License | git.io/normalize */
article,
aside,
details,
figcaption,
figure,
footer,
header,
hgroup,
main,
nav,
section,
summary {
  display: block;
}
audio,
canvas,
video {
  display: inline-block;
}
audio:not([controls]) {
  display: none;
  height: 0;
}
[hidden],
template {
  display: none;
}
html {
  font-family: sans-serif;
  -ms-text-size-adjust: 100%;
  -webkit-text-size-adjust: 100%;
}
body {
  margin: 0;
}
a {
  background: transparent;
}
a:focus {
  outline: thin dotted;
}
a:active,
a:hover {
  outline: 0;
}
h1 {
  font-size: 2em;
  margin: 0.67em 0;
}
abbr[title] {
  border-bottom: 1px dotted;
}
b,
strong {
  font-weight: bold;
}
dfn {
  font-style: italic;
}
hr {
  -moz-box-sizing: content-box;
  box-sizing: content-box;
  height: 0;
}
mark {
  background: #ff0;
  color: #000;
}
code,
kbd,
pre,
samp {
  font-family: monospace, serif;
  font-size: 1em;
}
pre {
  white-space: pre-wrap;
}
q {
  quotes: "\201C" "\201D" "\2018" "\2019";
}
small {
  font-size: 80%;
}
sub,
sup {
  font-size: 75%;
  line-height: 0;
  position: relative;
  vertical-align: baseline;
}
sup {
  top: -0.5em;
}
sub {
  bottom: -0.25em;
}
img {
  border: 0;
}
svg:not(:root) {
  overflow: hidden;
}
figure {
  margin: 0;
}
fieldset {
  border: 1px solid #c0c0c0;
  margin: 0 2px;
  padding: 0.35em 0.625em 0.75em;
}
legend {
  border: 0;
  padding: 0;
}
button,
input,
select,
textarea {
  font-family: inherit;
  font-size: 100%;
  margin: 0;
}
button,
input {
  line-height: normal;
}
button,
select {
  text-transform: none;
}
button,
html input[type="button"],
input[type="reset"],
input[type="submit"] {
  -webkit-appearance: button;
  cursor: pointer;
}
button[disabled],
html input[disabled] {
  cursor: default;
}
input[type="checkbox"],
input[type="radio"] {
  box-sizing: border-box;
  padding: 0;
}
input[type="search"] {
  -webkit-appearance: textfield;
  -moz-box-sizing: content-box;
  -webkit-box-sizing: content-box;
  box-sizing: content-box;
}
input[type="search"]::-webkit-search-cancel-button,
input[type="search"]::-webkit-search-decoration {
  -webkit-appearance: none;
}
button::-moz-focus-inner,
input::-moz-focus-inner {
  border: 0;
  padding: 0;
}
textarea {
  overflow: auto;
  vertical-align: top;
}
table {
  border-collapse: collapse;
  border-spacing: 0;
}
@media print {
  * {
    text-shadow: none !important;
    color: #000 !important;
    background: transparent !important;
    box-shadow: none !important;
  }
  a,
  a:visited {
    text-decoration: underline;
  }
  a[href]:after {
    content: " (" attr(href) ")";
  }
  abbr[title]:after {
    content: " (" attr(title) ")";
  }
  a[href^="javascript:"]:after,
  a[href^="#"]:after {
    content: "";
  }
  pre,
  blockquote {
    border: 1px solid #999;
    page-break-inside: avoid;
  }
  thead {
    display: table-header-group;
  }
  tr,
  img {
    page-break-inside: avoid;
  }
  img {
    max-width: 100% !important;
  }
  @page {
    margin: 2cm .5cm;
  }
  p,
  h2,
  h3 {
    orphans: 3;
    widows: 3;
  }
  h2,
  h3 {
    page-break-after: avoid;
  }
  select {
    background: #fff !important;
  }
  .navbar {
    display: none;
  }
  .table td,
  .table th {
    background-color: #fff !important;
  }
  .btn > .caret,
  .dropup > .btn > .caret {
    border-top-color: #000 !important;
  }
  .label {
    border: 1px solid #000;
  }
  .table {
    border-collapse: collapse !important;
  }
  .table-bordered th,
  .table-bordered td {
    border: 1px solid #ddd !important;
  }
}
*,
*:before,
*:after {
  -webkit-box-sizing: border-box;
  -moz-box-sizing: border-box;
  box-sizing: border-box;
}
html {
  font-size: 62.5%;
  -webkit-tap-highlight-color: rgba(0, 0, 0, 0);
}
body {
  font-family: "Open Sans", Helvetica, Arial, sans-serif;
  font-size: 11px;
  line-height: 1.81818181;
  color: #333333;
  background-color: #ffffff;
}
input,
button,
select,
textarea {
  font-family: inherit;
  font-size: inherit;
  line-height: inherit;
}
a {
  color: #0099d3;
  text-decoration: none;
}
a:hover,
a:focus {
  color: #00618a;
  text-decoration: underline;
}
a:focus {
  outline: thin dotted #333;
  outline: 5px auto -webkit-focus-ring-color;
  outline-offset: -2px;
}
img {
  vertical-align: middle;
}
.img-responsive {
  display: block;
  max-width: 100%;
  height: auto;
}
.img-rounded {
  border-radius: 1px;
}
.img-thumbnail {
  padding: 4px;
  line-height: 1.81818181;
  background-color: #ffffff;
  border: 1px solid #dddddd;
  border-radius: 1px;
  -webkit-transition: all 0.2s ease-in-out;
  transition: all 0.2s ease-in-out;
  display: inline-block;
  max-width: 100%;
  height: auto;
}
.img-circle {
  border-radius: 50%;
}
hr {
  margin-top: 19px;
  margin-bottom: 19px;
  border: 0;
  border-top: 1px solid #eeeeee;
}
.sr-only {
  position: absolute;
  width: 1px;
  height: 1px;
  margin: -1px;
  padding: 0;
  overflow: hidden;
  clip: rect(0, 0, 0, 0);
  border: 0;
}
p {
  margin: 0 0 9.5px;
}
.lead {
  margin-bottom: 19px;
  font-size: 12px;
  font-weight: 200;
  line-height: 1.4;
}
@media (min-width: 768px) {
  .lead {
    font-size: 16.5px;
  }
}
small,
.small {
  font-size: 85%;
}
cite {
  font-style: normal;
}
.text-muted {
  color: #999999;
}
.text-primary {
  color: #428bca;
}
.text-primary:hover {
  color: #3071a9;
}
.text-warning {
  color: #c09853;
}
.text-warning:hover {
  color: #a47e3c;
}
.text-danger {
  color: #b94a48;
}
.text-danger:hover {
  color: #953b39;
}
.text-success {
  color: #468847;
}
.text-success:hover {
  color: #356635;
}
.text-info {
  color: #3a87ad;
}
.text-info:hover {
  color: #2d6987;
}
.text-left {
  text-align: left;
}
.text-right {
  text-align: right;
}
.text-center {
  text-align: center;
}
h1,
h2,
h3,
h4,
h5,
h6,
.h1,
.h2,
.h3,
.h4,
.h5,
.h6 {
  font-family: "Open Sans", Helvetica, Arial, sans-serif;
  font-weight: 500;
  line-height: 1.1;
  color: inherit;
}
h1 small,
h2 small,
h3 small,
h4 small,
h5 small,
h6 small,
.h1 small,
.h2 small,
.h3 small,
.h4 small,
.h5 small,
.h6 small,
h1 .small,
h2 .small,
h3 .small,
h4 .small,
h5 .small,
h6 .small,
.h1 .small,
.h2 .small,
.h3 .small,
.h4 .small,
.h5 .small,
.h6 .small {
  font-weight: normal;
  line-height: 1;
  color: #999999;
}
h1,
h2,
h3 {
  margin-top: 19px;
  margin-bottom: 9.5px;
}
h1 small,
h2 small,
h3 small,
h1 .small,
h2 .small,
h3 .small {
  font-size: 65%;
}
h4,
h5,
h6 {
  margin-top: 9.5px;
  margin-bottom: 9.5px;
}
h4 small,
h5 small,
h6 small,
h4 .small,
h5 .small,
h6 .small {
  font-size: 75%;
}
h1,
.h1 {
  font-size: 28px;
}
h2,
.h2 {
  font-size: 23px;
}
h3,
.h3 {
  font-size: 19px;
}
h4,
.h4 {
  font-size: 14px;
}
h5,
.h5 {
  font-size: 11px;
}
h6,
.h6 {
  font-size: 10px;
}
.page-header {
  padding-bottom: 8.5px;
  margin: 38px 0 19px;
  border-bottom: 1px solid #eeeeee;
}
ul,
ol {
  margin-top: 0;
  margin-bottom: 9.5px;
}
ul ul,
ol ul,
ul ol,
ol ol {
  margin-bottom: 0;
}
.list-unstyled {
  padding-left: 0;
  list-style: none;
}
.list-inline {
  padding-left: 0;
  list-style: none;
}
.list-inline > li {
  display: inline-block;
  padding-left: 5px;
  padding-right: 5px;
}
.list-inline > li:first-child {
  padding-left: 0;
}
dl {
  margin-bottom: 19px;
}
dt,
dd {
  line-height: 1.81818181;
}
dt {
  font-weight: bold;
}
dd {
  margin-left: 0;
}
@media (min-width: 768px) {
  .dl-horizontal dt {
    float: left;
    width: 160px;
    clear: left;
    text-align: right;
    overflow: hidden;
    text-overflow: ellipsis;
    white-space: nowrap;
  }
  .dl-horizontal dd {
    margin-left: 180px;
  }
  .dl-horizontal dd:before,
  .dl-horizontal dd:after {
    content: " ";
    /* 1 */
    display: table;
    /* 2 */
  }
  .dl-horizontal dd:after {
    clear: both;
  }
  .dl-horizontal dd:before,
  .dl-horizontal dd:after {
    content: " ";
    /* 1 */
    display: table;
    /* 2 */
  }
  .dl-horizontal dd:after {
    clear: both;
  }
}
abbr[title],
abbr[data-original-title] {
  cursor: help;
  border-bottom: 1px dotted #999999;
}
abbr.initialism {
  font-size: 90%;
  text-transform: uppercase;
}
blockquote {
  padding: 9.5px 19px;
  margin: 0 0 19px;
  border-left: 5px solid #eeeeee;
}
blockquote p {
  font-size: 13.75px;
  font-weight: 300;
  line-height: 1.25;
}
blockquote p:last-child {
  margin-bottom: 0;
}
blockquote small {
  display: block;
  line-height: 1.81818181;
  color: #999999;
}
blockquote small:before {
  content: '\2014 \00A0';
}
blockquote.pull-right {
  padding-right: 15px;
  padding-left: 0;
  border-right: 5px solid #eeeeee;
  border-left: 0;
}
blockquote.pull-right p,
blockquote.pull-right small,
blockquote.pull-right .small {
  text-align: right;
}
blockquote.pull-right small:before,
blockquote.pull-right .small:before {
  content: '';
}
blockquote.pull-right small:after,
blockquote.pull-right .small:after {
  content: '\00A0 \2014';
}
blockquote:before,
blockquote:after {
  content: "";
}
address {
  margin-bottom: 19px;
  font-style: normal;
  line-height: 1.81818181;
}
code,
kbd,
pre,
samp {
  font-family: Monaco, Menlo, Consolas, "Courier New", monospace;
}
code {
  padding: 2px 4px;
  font-size: 90%;
  color: #c7254e;
  background-color: #f9f2f4;
  white-space: nowrap;
  border-radius: 1px;
}
pre {
  display: block;
  padding: 9px;
  margin: 0 0 9.5px;
  font-size: 10px;
  line-height: 1.81818181;
  word-break: break-all;
  word-wrap: break-word;
  color: #333333;
  background-color: #f5f5f5;
  border: 1px solid #cccccc;
  border-radius: 1px;
}
pre code {
  padding: 0;
  font-size: inherit;
  color: inherit;
  white-space: pre-wrap;
  background-color: transparent;
  border-radius: 0;
}
.pre-scrollable {
  max-height: 340px;
  overflow-y: scroll;
}
.container {
  margin-right: auto;
  margin-left: auto;
  padding-left: 15px;
  padding-right: 15px;
}
.container:before,
.container:after {
  content: " ";
  /* 1 */
  display: table;
  /* 2 */
}
.container:after {
  clear: both;
}
.container:before,
.container:after {
  content: " ";
  /* 1 */
  display: table;
  /* 2 */
}
.container:after {
  clear: both;
}
.row {
  margin-left: -15px;
  margin-right: -15px;
}
.row:before,
.row:after {
  content: " ";
  /* 1 */
  display: table;
  /* 2 */
}
.row:after {
  clear: both;
}
.row:before,
.row:after {
  content: " ";
  /* 1 */
  display: table;
  /* 2 */
}
.row:after {
  clear: both;
}
.col-xs-1, .col-sm-1, .col-md-1, .col-lg-1, .col-xs-2, .col-sm-2, .col-md-2, .col-lg-2, .col-xs-3, .col-sm-3, .col-md-3, .col-lg-3, .col-xs-4, .col-sm-4, .col-md-4, .col-lg-4, .col-xs-5, .col-sm-5, .col-md-5, .col-lg-5, .col-xs-6, .col-sm-6, .col-md-6, .col-lg-6, .col-xs-7, .col-sm-7, .col-md-7, .col-lg-7, .col-xs-8, .col-sm-8, .col-md-8, .col-lg-8, .col-xs-9, .col-sm-9, .col-md-9, .col-lg-9, .col-xs-10, .col-sm-10, .col-md-10, .col-lg-10, .col-xs-11, .col-sm-11, .col-md-11, .col-lg-11, .col-xs-12, .col-sm-12, .col-md-12, .col-lg-12 {
  position: relative;
  min-height: 1px;
  padding-left: 15px;
  padding-right: 15px;
}
.col-xs-1, .col-xs-2, .col-xs-3, .col-xs-4, .col-xs-5, .col-xs-6, .col-xs-7, .col-xs-8, .col-xs-9, .col-xs-10, .col-xs-11 {
  float: left;
}
.col-xs-12 {
  width: 100%;
}
.col-xs-11 {
  width: 91.66666666666666%;
}
.col-xs-10 {
  width: 83.33333333333334%;
}
.col-xs-9 {
  width: 75%;
}
.col-xs-8 {
  width: 66.66666666666666%;
}
.col-xs-7 {
  width: 58.333333333333336%;
}
.col-xs-6 {
  width: 50%;
}
.col-xs-5 {
  width: 41.66666666666667%;
}
.col-xs-4 {
  width: 33.33333333333333%;
}
.col-xs-3 {
  width: 25%;
}
.col-xs-2 {
  width: 16.666666666666664%;
}
.col-xs-1 {
  width: 8.333333333333332%;
}
.col-xs-pull-12 {
  right: 100%;
}
.col-xs-pull-11 {
  right: 91.66666666666666%;
}
.col-xs-pull-10 {
  right: 83.33333333333334%;
}
.col-xs-pull-9 {
  right: 75%;
}
.col-xs-pull-8 {
  right: 66.66666666666666%;
}
.col-xs-pull-7 {
  right: 58.333333333333336%;
}
.col-xs-pull-6 {
  right: 50%;
}
.col-xs-pull-5 {
  right: 41.66666666666667%;
}
.col-xs-pull-4 {
  right: 33.33333333333333%;
}
.col-xs-pull-3 {
  right: 25%;
}
.col-xs-pull-2 {
  right: 16.666666666666664%;
}
.col-xs-pull-1 {
  right: 8.333333333333332%;
}
.col-xs-pull-0 {
  right: 0%;
}
.col-xs-push-12 {
  left: 100%;
}
.col-xs-push-11 {
  left: 91.66666666666666%;
}
.col-xs-push-10 {
  left: 83.33333333333334%;
}
.col-xs-push-9 {
  left: 75%;
}
.col-xs-push-8 {
  left: 66.66666666666666%;
}
.col-xs-push-7 {
  left: 58.333333333333336%;
}
.col-xs-push-6 {
  left: 50%;
}
.col-xs-push-5 {
  left: 41.66666666666667%;
}
.col-xs-push-4 {
  left: 33.33333333333333%;
}
.col-xs-push-3 {
  left: 25%;
}
.col-xs-push-2 {
  left: 16.666666666666664%;
}
.col-xs-push-1 {
  left: 8.333333333333332%;
}
.col-xs-push-0 {
  left: 0%;
}
.col-xs-offset-12 {
  margin-left: 100%;
}
.col-xs-offset-11 {
  margin-left: 91.66666666666666%;
}
.col-xs-offset-10 {
  margin-left: 83.33333333333334%;
}
.col-xs-offset-9 {
  margin-left: 75%;
}
.col-xs-offset-8 {
  margin-left: 66.66666666666666%;
}
.col-xs-offset-7 {
  margin-left: 58.333333333333336%;
}
.col-xs-offset-6 {
  margin-left: 50%;
}
.col-xs-offset-5 {
  margin-left: 41.66666666666667%;
}
.col-xs-offset-4 {
  margin-left: 33.33333333333333%;
}
.col-xs-offset-3 {
  margin-left: 25%;
}
.col-xs-offset-2 {
  margin-left: 16.666666666666664%;
}
.col-xs-offset-1 {
  margin-left: 8.333333333333332%;
}
.col-xs-offset-0 {
  margin-left: 0%;
}
@media (min-width: 768px) {
  .container {
    width: 750px;
  }
  .col-sm-1, .col-sm-2, .col-sm-3, .col-sm-4, .col-sm-5, .col-sm-6, .col-sm-7, .col-sm-8, .col-sm-9, .col-sm-10, .col-sm-11 {
    float: left;
  }
  .col-sm-12 {
    width: 100%;
  }
  .col-sm-11 {
    width: 91.66666666666666%;
  }
  .col-sm-10 {
    width: 83.33333333333334%;
  }
  .col-sm-9 {
    width: 75%;
  }
  .col-sm-8 {
    width: 66.66666666666666%;
  }
  .col-sm-7 {
    width: 58.333333333333336%;
  }
  .col-sm-6 {
    width: 50%;
  }
  .col-sm-5 {
    width: 41.66666666666667%;
  }
  .col-sm-4 {
    width: 33.33333333333333%;
  }
  .col-sm-3 {
    width: 25%;
  }
  .col-sm-2 {
    width: 16.666666666666664%;
  }
  .col-sm-1 {
    width: 8.333333333333332%;
  }
  .col-sm-pull-12 {
    right: 100%;
  }
  .col-sm-pull-11 {
    right: 91.66666666666666%;
  }
  .col-sm-pull-10 {
    right: 83.33333333333334%;
  }
  .col-sm-pull-9 {
    right: 75%;
  }
  .col-sm-pull-8 {
    right: 66.66666666666666%;
  }
  .col-sm-pull-7 {
    right: 58.333333333333336%;
  }
  .col-sm-pull-6 {
    right: 50%;
  }
  .col-sm-pull-5 {
    right: 41.66666666666667%;
  }
  .col-sm-pull-4 {
    right: 33.33333333333333%;
  }
  .col-sm-pull-3 {
    right: 25%;
  }
  .col-sm-pull-2 {
    right: 16.666666666666664%;
  }
  .col-sm-pull-1 {
    right: 8.333333333333332%;
  }
  .col-sm-pull-0 {
    right: 0%;
  }
  .col-sm-push-12 {
    left: 100%;
  }
  .col-sm-push-11 {
    left: 91.66666666666666%;
  }
  .col-sm-push-10 {
    left: 83.33333333333334%;
  }
  .col-sm-push-9 {
    left: 75%;
  }
  .col-sm-push-8 {
    left: 66.66666666666666%;
  }
  .col-sm-push-7 {
    left: 58.333333333333336%;
  }
  .col-sm-push-6 {
    left: 50%;
  }
  .col-sm-push-5 {
    left: 41.66666666666667%;
  }
  .col-sm-push-4 {
    left: 33.33333333333333%;
  }
  .col-sm-push-3 {
    left: 25%;
  }
  .col-sm-push-2 {
    left: 16.666666666666664%;
  }
  .col-sm-push-1 {
    left: 8.333333333333332%;
  }
  .col-sm-push-0 {
    left: 0%;
  }
  .col-sm-offset-12 {
    margin-left: 100%;
  }
  .col-sm-offset-11 {
    margin-left: 91.66666666666666%;
  }
  .col-sm-offset-10 {
    margin-left: 83.33333333333334%;
  }
  .col-sm-offset-9 {
    margin-left: 75%;
  }
  .col-sm-offset-8 {
    margin-left: 66.66666666666666%;
  }
  .col-sm-offset-7 {
    margin-left: 58.333333333333336%;
  }
  .col-sm-offset-6 {
    margin-left: 50%;
  }
  .col-sm-offset-5 {
    margin-left: 41.66666666666667%;
  }
  .col-sm-offset-4 {
    margin-left: 33.33333333333333%;
  }
  .col-sm-offset-3 {
    margin-left: 25%;
  }
  .col-sm-offset-2 {
    margin-left: 16.666666666666664%;
  }
  .col-sm-offset-1 {
    margin-left: 8.333333333333332%;
  }
  .col-sm-offset-0 {
    margin-left: 0%;
  }
}
@media (min-width: 992px) {
  .container {
    width: 970px;
  }
  .col-md-1, .col-md-2, .col-md-3, .col-md-4, .col-md-5, .col-md-6, .col-md-7, .col-md-8, .col-md-9, .col-md-10, .col-md-11 {
    float: left;
  }
  .col-md-12 {
    width: 100%;
  }
  .col-md-11 {
    width: 91.66666666666666%;
  }
  .col-md-10 {
    width: 83.33333333333334%;
  }
  .col-md-9 {
    width: 75%;
  }
  .col-md-8 {
    width: 66.66666666666666%;
  }
  .col-md-7 {
    width: 58.333333333333336%;
  }
  .col-md-6 {
    width: 50%;
  }
  .col-md-5 {
    width: 41.66666666666667%;
  }
  .col-md-4 {
    width: 33.33333333333333%;
  }
  .col-md-3 {
    width: 25%;
  }
  .col-md-2 {
    width: 16.666666666666664%;
  }
  .col-md-1 {
    width: 8.333333333333332%;
  }
  .col-md-pull-12 {
    right: 100%;
  }
  .col-md-pull-11 {
    right: 91.66666666666666%;
  }
  .col-md-pull-10 {
    right: 83.33333333333334%;
  }
  .col-md-pull-9 {
    right: 75%;
  }
  .col-md-pull-8 {
    right: 66.66666666666666%;
  }
  .col-md-pull-7 {
    right: 58.333333333333336%;
  }
  .col-md-pull-6 {
    right: 50%;
  }
  .col-md-pull-5 {
    right: 41.66666666666667%;
  }
  .col-md-pull-4 {
    right: 33.33333333333333%;
  }
  .col-md-pull-3 {
    right: 25%;
  }
  .col-md-pull-2 {
    right: 16.666666666666664%;
  }
  .col-md-pull-1 {
    right: 8.333333333333332%;
  }
  .col-md-pull-0 {
    right: 0%;
  }
  .col-md-push-12 {
    left: 100%;
  }
  .col-md-push-11 {
    left: 91.66666666666666%;
  }
  .col-md-push-10 {
    left: 83.33333333333334%;
  }
  .col-md-push-9 {
    left: 75%;
  }
  .col-md-push-8 {
    left: 66.66666666666666%;
  }
  .col-md-push-7 {
    left: 58.333333333333336%;
  }
  .col-md-push-6 {
    left: 50%;
  }
  .col-md-push-5 {
    left: 41.66666666666667%;
  }
  .col-md-push-4 {
    left: 33.33333333333333%;
  }
  .col-md-push-3 {
    left: 25%;
  }
  .col-md-push-2 {
    left: 16.666666666666664%;
  }
  .col-md-push-1 {
    left: 8.333333333333332%;
  }
  .col-md-push-0 {
    left: 0%;
  }
  .col-md-offset-12 {
    margin-left: 100%;
  }
  .col-md-offset-11 {
    margin-left: 91.66666666666666%;
  }
  .col-md-offset-10 {
    margin-left: 83.33333333333334%;
  }
  .col-md-offset-9 {
    margin-left: 75%;
  }
  .col-md-offset-8 {
    margin-left: 66.66666666666666%;
  }
  .col-md-offset-7 {
    margin-left: 58.333333333333336%;
  }
  .col-md-offset-6 {
    margin-left: 50%;
  }
  .col-md-offset-5 {
    margin-left: 41.66666666666667%;
  }
  .col-md-offset-4 {
    margin-left: 33.33333333333333%;
  }
  .col-md-offset-3 {
    margin-left: 25%;
  }
  .col-md-offset-2 {
    margin-left: 16.666666666666664%;
  }
  .col-md-offset-1 {
    margin-left: 8.333333333333332%;
  }
  .col-md-offset-0 {
    margin-left: 0%;
  }
}
@media (min-width: 1200px) {
  .container {
    width: 1170px;
  }
  .col-lg-1, .col-lg-2, .col-lg-3, .col-lg-4, .col-lg-5, .col-lg-6, .col-lg-7, .col-lg-8, .col-lg-9, .col-lg-10, .col-lg-11 {
    float: left;
  }
  .col-lg-12 {
    width: 100%;
  }
  .col-lg-11 {
    width: 91.66666666666666%;
  }
  .col-lg-10 {
    width: 83.33333333333334%;
  }
  .col-lg-9 {
    width: 75%;
  }
  .col-lg-8 {
    width: 66.66666666666666%;
  }
  .col-lg-7 {
    width: 58.333333333333336%;
  }
  .col-lg-6 {
    width: 50%;
  }
  .col-lg-5 {
    width: 41.66666666666667%;
  }
  .col-lg-4 {
    width: 33.33333333333333%;
  }
  .col-lg-3 {
    width: 25%;
  }
  .col-lg-2 {
    width: 16.666666666666664%;
  }
  .col-lg-1 {
    width: 8.333333333333332%;
  }
  .col-lg-pull-12 {
    right: 100%;
  }
  .col-lg-pull-11 {
    right: 91.66666666666666%;
  }
  .col-lg-pull-10 {
    right: 83.33333333333334%;
  }
  .col-lg-pull-9 {
    right: 75%;
  }
  .col-lg-pull-8 {
    right: 66.66666666666666%;
  }
  .col-lg-pull-7 {
    right: 58.333333333333336%;
  }
  .col-lg-pull-6 {
    right: 50%;
  }
  .col-lg-pull-5 {
    right: 41.66666666666667%;
  }
  .col-lg-pull-4 {
    right: 33.33333333333333%;
  }
  .col-lg-pull-3 {
    right: 25%;
  }
  .col-lg-pull-2 {
    right: 16.666666666666664%;
  }
  .col-lg-pull-1 {
    right: 8.333333333333332%;
  }
  .col-lg-pull-0 {
    right: 0%;
  }
  .col-lg-push-12 {
    left: 100%;
  }
  .col-lg-push-11 {
    left: 91.66666666666666%;
  }
  .col-lg-push-10 {
    left: 83.33333333333334%;
  }
  .col-lg-push-9 {
    left: 75%;
  }
  .col-lg-push-8 {
    left: 66.66666666666666%;
  }
  .col-lg-push-7 {
    left: 58.333333333333336%;
  }
  .col-lg-push-6 {
    left: 50%;
  }
  .col-lg-push-5 {
    left: 41.66666666666667%;
  }
  .col-lg-push-4 {
    left: 33.33333333333333%;
  }
  .col-lg-push-3 {
    left: 25%;
  }
  .col-lg-push-2 {
    left: 16.666666666666664%;
  }
  .col-lg-push-1 {
    left: 8.333333333333332%;
  }
  .col-lg-push-0 {
    left: 0%;
  }
  .col-lg-offset-12 {
    margin-left: 100%;
  }
  .col-lg-offset-11 {
    margin-left: 91.66666666666666%;
  }
  .col-lg-offset-10 {
    margin-left: 83.33333333333334%;
  }
  .col-lg-offset-9 {
    margin-left: 75%;
  }
  .col-lg-offset-8 {
    margin-left: 66.66666666666666%;
  }
  .col-lg-offset-7 {
    margin-left: 58.333333333333336%;
  }
  .col-lg-offset-6 {
    margin-left: 50%;
  }
  .col-lg-offset-5 {
    margin-left: 41.66666666666667%;
  }
  .col-lg-offset-4 {
    margin-left: 33.33333333333333%;
  }
  .col-lg-offset-3 {
    margin-left: 25%;
  }
  .col-lg-offset-2 {
    margin-left: 16.666666666666664%;
  }
  .col-lg-offset-1 {
    margin-left: 8.333333333333332%;
  }
  .col-lg-offset-0 {
    margin-left: 0%;
  }
}
table {
  max-width: 100%;
  background-color: transparent;
}
th {
  text-align: left;
}
.table {
  width: 100%;
  margin-bottom: 19px;
}
.table > thead > tr > th,
.table > tbody > tr > th,
.table > tfoot > tr > th,
.table > thead > tr > td,
.table > tbody > tr > td,
.table > tfoot > tr > td {
  padding: 8px;
  line-height: 1.81818181;
  vertical-align: top;
  border-top: 1px solid #dddddd;
}
.table > thead > tr > th {
  vertical-align: bottom;
  border-bottom: 2px solid #dddddd;
}
.table > caption + thead > tr:first-child > th,
.table > colgroup + thead > tr:first-child > th,
.table > thead:first-child > tr:first-child > th,
.table > caption + thead > tr:first-child > td,
.table > colgroup + thead > tr:first-child > td,
.table > thead:first-child > tr:first-child > td {
  border-top: 0;
}
.table > tbody + tbody {
  border-top: 2px solid #dddddd;
}
.table .table {
  background-color: #ffffff;
}
.table-condensed > thead > tr > th,
.table-condensed > tbody > tr > th,
.table-condensed > tfoot > tr > th,
.table-condensed > thead > tr > td,
.table-condensed > tbody > tr > td,
.table-condensed > tfoot > tr > td {
  padding: 5px;
}
.table-bordered {
  border: 1px solid #dddddd;
}
.table-bordered > thead > tr > th,
.table-bordered > tbody > tr > th,
.table-bordered > tfoot > tr > th,
.table-bordered > thead > tr > td,
.table-bordered > tbody > tr > td,
.table-bordered > tfoot > tr > td {
  border: 1px solid #dddddd;
}
.table-bordered > thead > tr > th,
.table-bordered > thead > tr > td {
  border-bottom-width: 2px;
}
.table-striped > tbody > tr:nth-child(odd) > td,
.table-striped > tbody > tr:nth-child(odd) > th {
  background-color: #f9f9f9;
}
.table-hover > tbody > tr:hover > td,
.table-hover > tbody > tr:hover > th {
  background-color: #f5f5f5;
}
table col[class*="col-"] {
  float: none;
  display: table-column;
}
table td[class*="col-"],
table th[class*="col-"] {
  float: none;
  display: table-cell;
}
.table > thead > tr > td.active,
.table > tbody > tr > td.active,
.table > tfoot > tr > td.active,
.table > thead > tr > th.active,
.table > tbody > tr > th.active,
.table > tfoot > tr > th.active,
.table > thead > tr.active > td,
.table > tbody > tr.active > td,
.table > tfoot > tr.active > td,
.table > thead > tr.active > th,
.table > tbody > tr.active > th,
.table > tfoot > tr.active > th {
  background-color: #f5f5f5;
}
.table > thead > tr > td.success,
.table > tbody > tr > td.success,
.table > tfoot > tr > td.success,
.table > thead > tr > th.success,
.table > tbody > tr > th.success,
.table > tfoot > tr > th.success,
.table > thead > tr.success > td,
.table > tbody > tr.success > td,
.table > tfoot > tr.success > td,
.table > thead > tr.success > th,
.table > tbody > tr.success > th,
.table > tfoot > tr.success > th {
  background-color: #dff0d8;
}
.table-hover > tbody > tr > td.success:hover,
.table-hover > tbody > tr > th.success:hover,
.table-hover > tbody > tr.success:hover > td,
.table-hover > tbody > tr.success:hover > th {
  background-color: #d0e9c6;
}
.table > thead > tr > td.danger,
.table > tbody > tr > td.danger,
.table > tfoot > tr > td.danger,
.table > thead > tr > th.danger,
.table > tbody > tr > th.danger,
.table > tfoot > tr > th.danger,
.table > thead > tr.danger > td,
.table > tbody > tr.danger > td,
.table > tfoot > tr.danger > td,
.table > thead > tr.danger > th,
.table > tbody > tr.danger > th,
.table > tfoot > tr.danger > th {
  background-color: #f2dede;
}
.table-hover > tbody > tr > td.danger:hover,
.table-hover > tbody > tr > th.danger:hover,
.table-hover > tbody > tr.danger:hover > td,
.table-hover > tbody > tr.danger:hover > th {
  background-color: #ebcccc;
}
.table > thead > tr > td.warning,
.table > tbody > tr > td.warning,
.table > tfoot > tr > td.warning,
.table > thead > tr > th.warning,
.table > tbody > tr > th.warning,
.table > tfoot > tr > th.warning,
.table > thead > tr.warning > td,
.table > tbody > tr.warning > td,
.table > tfoot > tr.warning > td,
.table > thead > tr.warning > th,
.table > tbody > tr.warning > th,
.table > tfoot > tr.warning > th {
  background-color: #fcf8e3;
}
.table-hover > tbody > tr > td.warning:hover,
.table-hover > tbody > tr > th.warning:hover,
.table-hover > tbody > tr.warning:hover > td,
.table-hover > tbody > tr.warning:hover > th {
  background-color: #faf2cc;
}
@media (max-width: 767px) {
  .table-responsive {
    width: 100%;
    margin-bottom: 14.25px;
    overflow-y: hidden;
    overflow-x: scroll;
    -ms-overflow-style: -ms-autohiding-scrollbar;
    border: 1px solid #dddddd;
    -webkit-overflow-scrolling: touch;
  }
  .table-responsive > .table {
    margin-bottom: 0;
  }
  .table-responsive > .table > thead > tr > th,
  .table-responsive > .table > tbody > tr > th,
  .table-responsive > .table > tfoot > tr > th,
  .table-responsive > .table > thead > tr > td,
  .table-responsive > .table > tbody > tr > td,
  .table-responsive > .table > tfoot > tr > td {
    white-space: nowrap;
  }
  .table-responsive > .table-bordered {
    border: 0;
  }
  .table-responsive > .table-bordered > thead > tr > th:first-child,
  .table-responsive > .table-bordered > tbody > tr > th:first-child,
  .table-responsive > .table-bordered > tfoot > tr > th:first-child,
  .table-responsive > .table-bordered > thead > tr > td:first-child,
  .table-responsive > .table-bordered > tbody > tr > td:first-child,
  .table-responsive > .table-bordered > tfoot > tr > td:first-child {
    border-left: 0;
  }
  .table-responsive > .table-bordered > thead > tr > th:last-child,
  .table-responsive > .table-bordered > tbody > tr > th:last-child,
  .table-responsive > .table-bordered > tfoot > tr > th:last-child,
  .table-responsive > .table-bordered > thead > tr > td:last-child,
  .table-responsive > .table-bordered > tbody > tr > td:last-child,
  .table-responsive > .table-bordered > tfoot > tr > td:last-child {
    border-right: 0;
  }
  .table-responsive > .table-bordered > tbody > tr:last-child > th,
  .table-responsive > .table-bordered > tfoot > tr:last-child > th,
  .table-responsive > .table-bordered > tbody > tr:last-child > td,
  .table-responsive > .table-bordered > tfoot > tr:last-child > td {
    border-bottom: 0;
  }
}
fieldset {
  padding: 0;
  margin: 0;
  border: 0;
}
legend {
  display: block;
  width: 100%;
  padding: 0;
  margin-bottom: 19px;
  font-size: 16.5px;
  line-height: inherit;
  color: #333333;
  border: 0;
  border-bottom: 1px solid #e5e5e5;
}
label {
  display: inline-block;
  margin-bottom: 5px;
  font-weight: bold;
}
input[type="search"] {
  -webkit-box-sizing: border-box;
  -moz-box-sizing: border-box;
  box-sizing: border-box;
}
input[type="radio"],
input[type="checkbox"] {
  margin: 4px 0 0;
  margin-top: 1px \9;
  /* IE8-9 */
  line-height: normal;
}
input[type="file"] {
  display: block;
}
select[multiple],
select[size] {
  height: auto;
}
select optgroup {
  font-size: inherit;
  font-style: inherit;
  font-family: inherit;
}
input[type="file"]:focus,
input[type="radio"]:focus,
input[type="checkbox"]:focus {
  outline: thin dotted #333;
  outline: 5px auto -webkit-focus-ring-color;
  outline-offset: -2px;
}
input[type="number"]::-webkit-outer-spin-button,
input[type="number"]::-webkit-inner-spin-button {
  height: auto;
}
output {
  display: block;
  padding-top: 3px;
  font-size: 11px;
  line-height: 1.81818181;
  color: #333333;
  vertical-align: middle;
}
.form-control {
  display: block;
  width: 100%;
  height: 26px;
  padding: 2px 6px;
  font-size: 11px;
  line-height: 1.81818181;
  color: #333333;
  vertical-align: middle;
  background-color: #ffffff;
  background-image: none;
  border: 1px solid #bababa;
  border-radius: 1px;
  -webkit-box-shadow: inset 0 1px 1px rgba(0, 0, 0, 0.075);
  box-shadow: inset 0 1px 1px rgba(0, 0, 0, 0.075);
  -webkit-transition: border-color ease-in-out .15s, box-shadow ease-in-out .15s;
  transition: border-color ease-in-out .15s, box-shadow ease-in-out .15s;
}
.form-control:focus {
  border-color: #66afe9;
  outline: 0;
  -webkit-box-shadow: inset 0 1px 1px rgba(0,0,0,.075), 0 0 8px rgba(102, 175, 233, 0.6);
  box-shadow: inset 0 1px 1px rgba(0,0,0,.075), 0 0 8px rgba(102, 175, 233, 0.6);
}
.form-control:-moz-placeholder {
  color: #999999;
}
.form-control::-moz-placeholder {
  color: #999999;
}
.form-control:-ms-input-placeholder {
  color: #999999;
}
.form-control::-webkit-input-placeholder {
  color: #999999;
}
.form-control:-moz-placeholder {
  color: #999999;
  font-style: italic;
}
.form-control::-moz-placeholder {
  color: #999999;
  font-style: italic;
}
.form-control:-ms-input-placeholder {
  color: #999999;
  font-style: italic;
}
.form-control::-webkit-input-placeholder {
  color: #999999;
  font-style: italic;
}
.form-control[disabled],
.form-control[readonly],
fieldset[disabled] .form-control {
  cursor: not-allowed;
  background-color: #f8f8f8;
}
textarea.form-control {
  height: auto;
}
.form-group {
  margin-bottom: 15px;
}
.radio,
.checkbox {
  display: block;
  min-height: 19px;
  margin-top: 10px;
  margin-bottom: 10px;
  padding-left: 20px;
  vertical-align: middle;
}
.radio label,
.checkbox label {
  display: inline;
  margin-bottom: 0;
  font-weight: normal;
  cursor: pointer;
}
.radio input[type="radio"],
.radio-inline input[type="radio"],
.checkbox input[type="checkbox"],
.checkbox-inline input[type="checkbox"] {
  float: left;
  margin-left: -20px;
}
.radio + .radio,
.checkbox + .checkbox {
  margin-top: -5px;
}
.radio-inline,
.checkbox-inline {
  display: inline-block;
  padding-left: 20px;
  margin-bottom: 0;
  vertical-align: middle;
  font-weight: normal;
  cursor: pointer;
}
.radio-inline + .radio-inline,
.checkbox-inline + .checkbox-inline {
  margin-top: 0;
  margin-left: 10px;
}
input[type="radio"][disabled],
input[type="checkbox"][disabled],
.radio[disabled],
.radio-inline[disabled],
.checkbox[disabled],
.checkbox-inline[disabled],
fieldset[disabled] input[type="radio"],
fieldset[disabled] input[type="checkbox"],
fieldset[disabled] .radio,
fieldset[disabled] .radio-inline,
fieldset[disabled] .checkbox,
fieldset[disabled] .checkbox-inline {
  cursor: not-allowed;
}
.input-sm {
  height: 21px;
  padding: 2px 6px;
  font-size: 10px;
  line-height: 1.5;
  border-radius: 1px;
}
select.input-sm {
  height: 21px;
  line-height: 21px;
}
textarea.input-sm {
  height: auto;
}
.input-lg {
  height: 31px;
  padding: 6px 10px;
  font-size: 13px;
  line-height: 1.33;
  border-radius: 1px;
}
select.input-lg {
  height: 31px;
  line-height: 31px;
}
textarea.input-lg {
  height: auto;
}
.has-warning .help-block,
.has-warning .control-label,
.has-warning .radio,
.has-warning .checkbox,
.has-warning .radio-inline,
.has-warning .checkbox-inline {
  color: #c09853;
}
.has-warning .form-control {
  border-color: #c09853;
  -webkit-box-shadow: inset 0 1px 1px rgba(0, 0, 0, 0.075);
  box-shadow: inset 0 1px 1px rgba(0, 0, 0, 0.075);
}
.has-warning .form-control:focus {
  border-color: #a47e3c;
  -webkit-box-shadow: inset 0 1px 1px rgba(0, 0, 0, 0.075), 0 0 6px #dbc59e;
  box-shadow: inset 0 1px 1px rgba(0, 0, 0, 0.075), 0 0 6px #dbc59e;
}
.has-warning .input-group-addon {
  color: #c09853;
  border-color: #c09853;
  background-color: #fcf8e3;
}
.has-error .help-block,
.has-error .control-label,
.has-error .radio,
.has-error .checkbox,
.has-error .radio-inline,
.has-error .checkbox-inline {
  color: #b94a48;
}
.has-error .form-control {
  border-color: #b94a48;
  -webkit-box-shadow: inset 0 1px 1px rgba(0, 0, 0, 0.075);
  box-shadow: inset 0 1px 1px rgba(0, 0, 0, 0.075);
}
.has-error .form-control:focus {
  border-color: #953b39;
  -webkit-box-shadow: inset 0 1px 1px rgba(0, 0, 0, 0.075), 0 0 6px #d59392;
  box-shadow: inset 0 1px 1px rgba(0, 0, 0, 0.075), 0 0 6px #d59392;
}
.has-error .input-group-addon {
  color: #b94a48;
  border-color: #b94a48;
  background-color: #f2dede;
}
.has-success .help-block,
.has-success .control-label,
.has-success .radio,
.has-success .checkbox,
.has-success .radio-inline,
.has-success .checkbox-inline {
  color: #468847;
}
.has-success .form-control {
  border-color: #468847;
  -webkit-box-shadow: inset 0 1px 1px rgba(0, 0, 0, 0.075);
  box-shadow: inset 0 1px 1px rgba(0, 0, 0, 0.075);
}
.has-success .form-control:focus {
  border-color: #356635;
  -webkit-box-shadow: inset 0 1px 1px rgba(0, 0, 0, 0.075), 0 0 6px #7aba7b;
  box-shadow: inset 0 1px 1px rgba(0, 0, 0, 0.075), 0 0 6px #7aba7b;
}
.has-success .input-group-addon {
  color: #468847;
  border-color: #468847;
  background-color: #dff0d8;
}
.form-control-static {
  margin-bottom: 0;
}
.help-block {
  display: block;
  margin-top: 5px;
  margin-bottom: 10px;
  color: #737373;
}
@media (min-width: 768px) {
  .form-inline .form-group {
    display: inline-block;
    margin-bottom: 0;
    vertical-align: middle;
  }
  .form-inline .form-control {
    display: inline-block;
  }
  .form-inline .radio,
  .form-inline .checkbox {
    display: inline-block;
    margin-top: 0;
    margin-bottom: 0;
    padding-left: 0;
  }
  .form-inline .radio input[type="radio"],
  .form-inline .checkbox input[type="checkbox"] {
    float: none;
    margin-left: 0;
  }
}
.form-horizontal .control-label,
.form-horizontal .radio,
.form-horizontal .checkbox,
.form-horizontal .radio-inline,
.form-horizontal .checkbox-inline {
  margin-top: 0;
  margin-bottom: 0;
  padding-top: 3px;
}
.form-horizontal .form-group {
  margin-left: -15px;
  margin-right: -15px;
}
.form-horizontal .form-group:before,
.form-horizontal .form-group:after {
  content: " ";
  /* 1 */
  display: table;
  /* 2 */
}
.form-horizontal .form-group:after {
  clear: both;
}
.form-horizontal .form-group:before,
.form-horizontal .form-group:after {
  content: " ";
  /* 1 */
  display: table;
  /* 2 */
}
.form-horizontal .form-group:after {
  clear: both;
}
.form-horizontal .form-control-static {
  padding-top: 3px;
}
@media (min-width: 768px) {
  .form-horizontal .control-label {
    text-align: right;
  }
}
.btn {
  display: inline-block;
  margin-bottom: 0;
  font-weight: 600;
  text-align: center;
  vertical-align: middle;
  cursor: pointer;
  background-image: none;
  border: 1px solid transparent;
  white-space: nowrap;
  padding: 2px 6px;
  font-size: 11px;
  line-height: 1.81818181;
  border-radius: 1px;
  -webkit-user-select: none;
  -moz-user-select: none;
  -ms-user-select: none;
  -o-user-select: none;
  user-select: none;
}
.btn:focus {
  outline: thin dotted #333;
  outline: 5px auto -webkit-focus-ring-color;
  outline-offset: -2px;
}
.btn:hover,
.btn:focus {
  color: #4d5258;
  text-decoration: none;
}
.btn:active,
.btn.active {
  outline: 0;
  background-image: none;
  -webkit-box-shadow: inset 0 3px 5px rgba(0, 0, 0, 0.125);
  box-shadow: inset 0 3px 5px rgba(0, 0, 0, 0.125);
}
.btn.disabled,
.btn[disabled],
fieldset[disabled] .btn {
  cursor: not-allowed;
  pointer-events: none;
  opacity: 0.65;
  filter: alpha(opacity=65);
  -webkit-box-shadow: none;
  box-shadow: none;
}
.btn-default {
  color: #4d5258;
  background-color: #eeeeee;
  border-color: #b7b7b7;
}
.btn-default:hover,
.btn-default:focus,
.btn-default:active,
.btn-default.active,
.open .dropdown-toggle.btn-default {
  color: #4d5258;
  background-color: #dadada;
  border-color: #989898;
}
.btn-default:active,
.btn-default.active,
.open .dropdown-toggle.btn-default {
  background-image: none;
}
.btn-default.disabled,
.btn-default[disabled],
fieldset[disabled] .btn-default,
.btn-default.disabled:hover,
.btn-default[disabled]:hover,
fieldset[disabled] .btn-default:hover,
.btn-default.disabled:focus,
.btn-default[disabled]:focus,
fieldset[disabled] .btn-default:focus,
.btn-default.disabled:active,
.btn-default[disabled]:active,
fieldset[disabled] .btn-default:active,
.btn-default.disabled.active,
.btn-default[disabled].active,
fieldset[disabled] .btn-default.active {
  background-color: #eeeeee;
  border-color: #b7b7b7;
}
.btn-primary {
  color: #ffffff;
  background-color: #189ad1;
  border-color: #267da1;
}
.btn-primary:hover,
.btn-primary:focus,
.btn-primary:active,
.btn-primary.active,
.open .dropdown-toggle.btn-primary {
  color: #ffffff;
  background-color: #147fac;
  border-color: #1a576f;
}
.btn-primary:active,
.btn-primary.active,
.open .dropdown-toggle.btn-primary {
  background-image: none;
}
.btn-primary.disabled,
.btn-primary[disabled],
fieldset[disabled] .btn-primary,
.btn-primary.disabled:hover,
.btn-primary[disabled]:hover,
fieldset[disabled] .btn-primary:hover,
.btn-primary.disabled:focus,
.btn-primary[disabled]:focus,
fieldset[disabled] .btn-primary:focus,
.btn-primary.disabled:active,
.btn-primary[disabled]:active,
fieldset[disabled] .btn-primary:active,
.btn-primary.disabled.active,
.btn-primary[disabled].active,
fieldset[disabled] .btn-primary.active {
  background-color: #189ad1;
  border-color: #267da1;
}
.btn-warning {
  color: #ffffff;
  background-color: #f0ad4e;
  border-color: #eea236;
}
.btn-warning:hover,
.btn-warning:focus,
.btn-warning:active,
.btn-warning.active,
.open .dropdown-toggle.btn-warning {
  color: #ffffff;
  background-color: #ed9c28;
  border-color: #d58512;
}
.btn-warning:active,
.btn-warning.active,
.open .dropdown-toggle.btn-warning {
  background-image: none;
}
.btn-warning.disabled,
.btn-warning[disabled],
fieldset[disabled] .btn-warning,
.btn-warning.disabled:hover,
.btn-warning[disabled]:hover,
fieldset[disabled] .btn-warning:hover,
.btn-warning.disabled:focus,
.btn-warning[disabled]:focus,
fieldset[disabled] .btn-warning:focus,
.btn-warning.disabled:active,
.btn-warning[disabled]:active,
fieldset[disabled] .btn-warning:active,
.btn-warning.disabled.active,
.btn-warning[disabled].active,
fieldset[disabled] .btn-warning.active {
  background-color: #f0ad4e;
  border-color: #eea236;
}
.btn-danger {
  color: #ffffff;
  background-color: #ab070f;
  border-color: #781919;
}
.btn-danger:hover,
.btn-danger:focus,
.btn-danger:active,
.btn-danger.active,
.open .dropdown-toggle.btn-danger {
  color: #ffffff;
  background-color: #84050c;
  border-color: #450e0e;
}
.btn-danger:active,
.btn-danger.active,
.open .dropdown-toggle.btn-danger {
  background-image: none;
}
.btn-danger.disabled,
.btn-danger[disabled],
fieldset[disabled] .btn-danger,
.btn-danger.disabled:hover,
.btn-danger[disabled]:hover,
fieldset[disabled] .btn-danger:hover,
.btn-danger.disabled:focus,
.btn-danger[disabled]:focus,
fieldset[disabled] .btn-danger:focus,
.btn-danger.disabled:active,
.btn-danger[disabled]:active,
fieldset[disabled] .btn-danger:active,
.btn-danger.disabled.active,
.btn-danger[disabled].active,
fieldset[disabled] .btn-danger.active {
  background-color: #ab070f;
  border-color: #781919;
}
.btn-success {
  color: #ffffff;
  background-color: #5cb85c;
  border-color: #4cae4c;
}
.btn-success:hover,
.btn-success:focus,
.btn-success:active,
.btn-success.active,
.open .dropdown-toggle.btn-success {
  color: #ffffff;
  background-color: #47a447;
  border-color: #398439;
}
.btn-success:active,
.btn-success.active,
.open .dropdown-toggle.btn-success {
  background-image: none;
}
.btn-success.disabled,
.btn-success[disabled],
fieldset[disabled] .btn-success,
.btn-success.disabled:hover,
.btn-success[disabled]:hover,
fieldset[disabled] .btn-success:hover,
.btn-success.disabled:focus,
.btn-success[disabled]:focus,
fieldset[disabled] .btn-success:focus,
.btn-success.disabled:active,
.btn-success[disabled]:active,
fieldset[disabled] .btn-success:active,
.btn-success.disabled.active,
.btn-success[disabled].active,
fieldset[disabled] .btn-success.active {
  background-color: #5cb85c;
  border-color: #4cae4c;
}
.btn-info {
  color: #ffffff;
  background-color: #5bc0de;
  border-color: #46b8da;
}
.btn-info:hover,
.btn-info:focus,
.btn-info:active,
.btn-info.active,
.open .dropdown-toggle.btn-info {
  color: #ffffff;
  background-color: #39b3d7;
  border-color: #269abc;
}
.btn-info:active,
.btn-info.active,
.open .dropdown-toggle.btn-info {
  background-image: none;
}
.btn-info.disabled,
.btn-info[disabled],
fieldset[disabled] .btn-info,
.btn-info.disabled:hover,
.btn-info[disabled]:hover,
fieldset[disabled] .btn-info:hover,
.btn-info.disabled:focus,
.btn-info[disabled]:focus,
fieldset[disabled] .btn-info:focus,
.btn-info.disabled:active,
.btn-info[disabled]:active,
fieldset[disabled] .btn-info:active,
.btn-info.disabled.active,
.btn-info[disabled].active,
fieldset[disabled] .btn-info.active {
  background-color: #5bc0de;
  border-color: #46b8da;
}
.btn-link {
  color: #0099d3;
  font-weight: normal;
  cursor: pointer;
  border-radius: 0;
}
.btn-link,
.btn-link:active,
.btn-link[disabled],
fieldset[disabled] .btn-link {
  background-color: transparent;
  -webkit-box-shadow: none;
  box-shadow: none;
}
.btn-link,
.btn-link:hover,
.btn-link:focus,
.btn-link:active {
  border-color: transparent;
}
.btn-link:hover,
.btn-link:focus {
  color: #00618a;
  text-decoration: underline;
  background-color: transparent;
}
.btn-link[disabled]:hover,
fieldset[disabled] .btn-link:hover,
.btn-link[disabled]:focus,
fieldset[disabled] .btn-link:focus {
  color: #999999;
  text-decoration: none;
}
.btn-lg {
  padding: 6px 10px;
  font-size: 13px;
  line-height: 1.33;
  border-radius: 1px;
}
.btn-sm,
.btn-xs {
  padding: 2px 6px;
  font-size: 10px;
  line-height: 1.5;
  border-radius: 1px;
}
.btn-xs {
  padding: 1px 5px;
}
.btn-block {
  display: block;
  width: 100%;
  padding-left: 0;
  padding-right: 0;
}
.btn-block + .btn-block {
  margin-top: 5px;
}
input[type="submit"].btn-block,
input[type="reset"].btn-block,
input[type="button"].btn-block {
  width: 100%;
}
.fade {
  opacity: 0;
  -webkit-transition: opacity 0.15s linear;
  transition: opacity 0.15s linear;
}
.fade.in {
  opacity: 1;
}
.collapse {
  display: none;
}
.collapse.in {
  display: block;
}
.collapsing {
  position: relative;
  height: 0;
  overflow: hidden;
  -webkit-transition: height 0.35s ease;
  transition: height 0.35s ease;
}
@font-face {
  font-family: 'Glyphicons Halflings';
  src: url('../../components/bootstrap/fonts/glyphicons-halflings-regular.eot');
  src: url('../../components/bootstrap/fonts/glyphicons-halflings-regular.eot?#iefix') format('embedded-opentype'), url('../../components/bootstrap/fonts/glyphicons-halflings-regular.woff') format('woff'), url('../../components/bootstrap/fonts/glyphicons-halflings-regular.ttf') format('truetype'), url('../../components/bootstrap/fonts/glyphicons-halflings-regular.svg#glyphicons_halflingsregular') format('svg');
}
.glyphicon {
  position: relative;
  top: 1px;
  display: inline-block;
  font-family: 'Glyphicons Halflings';
  font-style: normal;
  font-weight: normal;
  line-height: 1;
  -webkit-font-smoothing: antialiased;
  -moz-osx-font-smoothing: grayscale;
}
.glyphicon:empty {
  width: 1em;
}
.glyphicon-asterisk:before {
  content: "\2a";
}
.glyphicon-plus:before {
  content: "\2b";
}
.glyphicon-euro:before {
  content: "\20ac";
}
.glyphicon-minus:before {
  content: "\2212";
}
.glyphicon-cloud:before {
  content: "\2601";
}
.glyphicon-envelope:before {
  content: "\2709";
}
.glyphicon-pencil:before {
  content: "\270f";
}
.glyphicon-glass:before {
  content: "\e001";
}
.glyphicon-music:before {
  content: "\e002";
}
.glyphicon-search:before {
  content: "\e003";
}
.glyphicon-heart:before {
  content: "\e005";
}
.glyphicon-star:before {
  content: "\e006";
}
.glyphicon-star-empty:before {
  content: "\e007";
}
.glyphicon-user:before {
  content: "\e008";
}
.glyphicon-film:before {
  content: "\e009";
}
.glyphicon-th-large:before {
  content: "\e010";
}
.glyphicon-th:before {
  content: "\e011";
}
.glyphicon-th-list:before {
  content: "\e012";
}
.glyphicon-ok:before {
  content: "\e013";
}
.glyphicon-remove:before {
  content: "\e014";
}
.glyphicon-zoom-in:before {
  content: "\e015";
}
.glyphicon-zoom-out:before {
  content: "\e016";
}
.glyphicon-off:before {
  content: "\e017";
}
.glyphicon-signal:before {
  content: "\e018";
}
.glyphicon-cog:before {
  content: "\e019";
}
.glyphicon-trash:before {
  content: "\e020";
}
.glyphicon-home:before {
  content: "\e021";
}
.glyphicon-file:before {
  content: "\e022";
}
.glyphicon-time:before {
  content: "\e023";
}
.glyphicon-road:before {
  content: "\e024";
}
.glyphicon-download-alt:before {
  content: "\e025";
}
.glyphicon-download:before {
  content: "\e026";
}
.glyphicon-upload:before {
  content: "\e027";
}
.glyphicon-inbox:before {
  content: "\e028";
}
.glyphicon-play-circle:before {
  content: "\e029";
}
.glyphicon-repeat:before {
  content: "\e030";
}
.glyphicon-refresh:before {
  content: "\e031";
}
.glyphicon-list-alt:before {
  content: "\e032";
}
.glyphicon-lock:before {
  content: "\e033";
}
.glyphicon-flag:before {
  content: "\e034";
}
.glyphicon-headphones:before {
  content: "\e035";
}
.glyphicon-volume-off:before {
  content: "\e036";
}
.glyphicon-volume-down:before {
  content: "\e037";
}
.glyphicon-volume-up:before {
  content: "\e038";
}
.glyphicon-qrcode:before {
  content: "\e039";
}
.glyphicon-barcode:before {
  content: "\e040";
}
.glyphicon-tag:before {
  content: "\e041";
}
.glyphicon-tags:before {
  content: "\e042";
}
.glyphicon-book:before {
  content: "\e043";
}
.glyphicon-bookmark:before {
  content: "\e044";
}
.glyphicon-print:before {
  content: "\e045";
}
.glyphicon-camera:before {
  content: "\e046";
}
.glyphicon-font:before {
  content: "\e047";
}
.glyphicon-bold:before {
  content: "\e048";
}
.glyphicon-italic:before {
  content: "\e049";
}
.glyphicon-text-height:before {
  content: "\e050";
}
.glyphicon-text-width:before {
  content: "\e051";
}
.glyphicon-align-left:before {
  content: "\e052";
}
.glyphicon-align-center:before {
  content: "\e053";
}
.glyphicon-align-right:before {
  content: "\e054";
}
.glyphicon-align-justify:before {
  content: "\e055";
}
.glyphicon-list:before {
  content: "\e056";
}
.glyphicon-indent-left:before {
  content: "\e057";
}
.glyphicon-indent-right:before {
  content: "\e058";
}
.glyphicon-facetime-video:before {
  content: "\e059";
}
.glyphicon-picture:before {
  content: "\e060";
}
.glyphicon-map-marker:before {
  content: "\e062";
}
.glyphicon-adjust:before {
  content: "\e063";
}
.glyphicon-tint:before {
  content: "\e064";
}
.glyphicon-edit:before {
  content: "\e065";
}
.glyphicon-share:before {
  content: "\e066";
}
.glyphicon-check:before {
  content: "\e067";
}
.glyphicon-move:before {
  content: "\e068";
}
.glyphicon-step-backward:before {
  content: "\e069";
}
.glyphicon-fast-backward:before {
  content: "\e070";
}
.glyphicon-backward:before {
  content: "\e071";
}
.glyphicon-play:before {
  content: "\e072";
}
.glyphicon-pause:before {
  content: "\e073";
}
.glyphicon-stop:before {
  content: "\e074";
}
.glyphicon-forward:before {
  content: "\e075";
}
.glyphicon-fast-forward:before {
  content: "\e076";
}
.glyphicon-step-forward:before {
  content: "\e077";
}
.glyphicon-eject:before {
  content: "\e078";
}
.glyphicon-chevron-left:before {
  content: "\e079";
}
.glyphicon-chevron-right:before {
  content: "\e080";
}
.glyphicon-plus-sign:before {
  content: "\e081";
}
.glyphicon-minus-sign:before {
  content: "\e082";
}
.glyphicon-remove-sign:before {
  content: "\e083";
}
.glyphicon-ok-sign:before {
  content: "\e084";
}
.glyphicon-question-sign:before {
  content: "\e085";
}
.glyphicon-info-sign:before {
  content: "\e086";
}
.glyphicon-screenshot:before {
  content: "\e087";
}
.glyphicon-remove-circle:before {
  content: "\e088";
}
.glyphicon-ok-circle:before {
  content: "\e089";
}
.glyphicon-ban-circle:before {
  content: "\e090";
}
.glyphicon-arrow-left:before {
  content: "\e091";
}
.glyphicon-arrow-right:before {
  content: "\e092";
}
.glyphicon-arrow-up:before {
  content: "\e093";
}
.glyphicon-arrow-down:before {
  content: "\e094";
}
.glyphicon-share-alt:before {
  content: "\e095";
}
.glyphicon-resize-full:before {
  content: "\e096";
}
.glyphicon-resize-small:before {
  content: "\e097";
}
.glyphicon-exclamation-sign:before {
  content: "\e101";
}
.glyphicon-gift:before {
  content: "\e102";
}
.glyphicon-leaf:before {
  content: "\e103";
}
.glyphicon-fire:before {
  content: "\e104";
}
.glyphicon-eye-open:before {
  content: "\e105";
}
.glyphicon-eye-close:before {
  content: "\e106";
}
.glyphicon-warning-sign:before {
  content: "\e107";
}
.glyphicon-plane:before {
  content: "\e108";
}
.glyphicon-calendar:before {
  content: "\e109";
}
.glyphicon-random:before {
  content: "\e110";
}
.glyphicon-comment:before {
  content: "\e111";
}
.glyphicon-magnet:before {
  content: "\e112";
}
.glyphicon-chevron-up:before {
  content: "\e113";
}
.glyphicon-chevron-down:before {
  content: "\e114";
}
.glyphicon-retweet:before {
  content: "\e115";
}
.glyphicon-shopping-cart:before {
  content: "\e116";
}
.glyphicon-folder-close:before {
  content: "\e117";
}
.glyphicon-folder-open:before {
  content: "\e118";
}
.glyphicon-resize-vertical:before {
  content: "\e119";
}
.glyphicon-resize-horizontal:before {
  content: "\e120";
}
.glyphicon-hdd:before {
  content: "\e121";
}
.glyphicon-bullhorn:before {
  content: "\e122";
}
.glyphicon-bell:before {
  content: "\e123";
}
.glyphicon-certificate:before {
  content: "\e124";
}
.glyphicon-thumbs-up:before {
  content: "\e125";
}
.glyphicon-thumbs-down:before {
  content: "\e126";
}
.glyphicon-hand-right:before {
  content: "\e127";
}
.glyphicon-hand-left:before {
  content: "\e128";
}
.glyphicon-hand-up:before {
  content: "\e129";
}
.glyphicon-hand-down:before {
  content: "\e130";
}
.glyphicon-circle-arrow-right:before {
  content: "\e131";
}
.glyphicon-circle-arrow-left:before {
  content: "\e132";
}
.glyphicon-circle-arrow-up:before {
  content: "\e133";
}
.glyphicon-circle-arrow-down:before {
  content: "\e134";
}
.glyphicon-globe:before {
  content: "\e135";
}
.glyphicon-wrench:before {
  content: "\e136";
}
.glyphicon-tasks:before {
  content: "\e137";
}
.glyphicon-filter:before {
  content: "\e138";
}
.glyphicon-briefcase:before {
  content: "\e139";
}
.glyphicon-fullscreen:before {
  content: "\e140";
}
.glyphicon-dashboard:before {
  content: "\e141";
}
.glyphicon-paperclip:before {
  content: "\e142";
}
.glyphicon-heart-empty:before {
  content: "\e143";
}
.glyphicon-link:before {
  content: "\e144";
}
.glyphicon-phone:before {
  content: "\e145";
}
.glyphicon-pushpin:before {
  content: "\e146";
}
.glyphicon-usd:before {
  content: "\e148";
}
.glyphicon-gbp:before {
  content: "\e149";
}
.glyphicon-sort:before {
  content: "\e150";
}
.glyphicon-sort-by-alphabet:before {
  content: "\e151";
}
.glyphicon-sort-by-alphabet-alt:before {
  content: "\e152";
}
.glyphicon-sort-by-order:before {
  content: "\e153";
}
.glyphicon-sort-by-order-alt:before {
  content: "\e154";
}
.glyphicon-sort-by-attributes:before {
  content: "\e155";
}
.glyphicon-sort-by-attributes-alt:before {
  content: "\e156";
}
.glyphicon-unchecked:before {
  content: "\e157";
}
.glyphicon-expand:before {
  content: "\e158";
}
.glyphicon-collapse-down:before {
  content: "\e159";
}
.glyphicon-collapse-up:before {
  content: "\e160";
}
.glyphicon-log-in:before {
  content: "\e161";
}
.glyphicon-flash:before {
  content: "\e162";
}
.glyphicon-log-out:before {
  content: "\e163";
}
.glyphicon-new-window:before {
  content: "\e164";
}
.glyphicon-record:before {
  content: "\e165";
}
.glyphicon-save:before {
  content: "\e166";
}
.glyphicon-open:before {
  content: "\e167";
}
.glyphicon-saved:before {
  content: "\e168";
}
.glyphicon-import:before {
  content: "\e169";
}
.glyphicon-export:before {
  content: "\e170";
}
.glyphicon-send:before {
  content: "\e171";
}
.glyphicon-floppy-disk:before {
  content: "\e172";
}
.glyphicon-floppy-saved:before {
  content: "\e173";
}
.glyphicon-floppy-remove:before {
  content: "\e174";
}
.glyphicon-floppy-save:before {
  content: "\e175";
}
.glyphicon-floppy-open:before {
  content: "\e176";
}
.glyphicon-credit-card:before {
  content: "\e177";
}
.glyphicon-transfer:before {
  content: "\e178";
}
.glyphicon-cutlery:before {
  content: "\e179";
}
.glyphicon-header:before {
  content: "\e180";
}
.glyphicon-compressed:before {
  content: "\e181";
}
.glyphicon-earphone:before {
  content: "\e182";
}
.glyphicon-phone-alt:before {
  content: "\e183";
}
.glyphicon-tower:before {
  content: "\e184";
}
.glyphicon-stats:before {
  content: "\e185";
}
.glyphicon-sd-video:before {
  content: "\e186";
}
.glyphicon-hd-video:before {
  content: "\e187";
}
.glyphicon-subtitles:before {
  content: "\e188";
}
.glyphicon-sound-stereo:before {
  content: "\e189";
}
.glyphicon-sound-dolby:before {
  content: "\e190";
}
.glyphicon-sound-5-1:before {
  content: "\e191";
}
.glyphicon-sound-6-1:before {
  content: "\e192";
}
.glyphicon-sound-7-1:before {
  content: "\e193";
}
.glyphicon-copyright-mark:before {
  content: "\e194";
}
.glyphicon-registration-mark:before {
  content: "\e195";
}
.glyphicon-cloud-download:before {
  content: "\e197";
}
.glyphicon-cloud-upload:before {
  content: "\e198";
}
.glyphicon-tree-conifer:before {
  content: "\e199";
}
.glyphicon-tree-deciduous:before {
  content: "\e200";
}
.caret {
  display: inline-block;
  width: 0;
  height: 0;
  margin-left: 2px;
  vertical-align: middle;
  border-top: 0 solid #000000;
  border-right: 0 solid transparent;
  border-left: 0 solid transparent;
  border-bottom: 0 dotted;
}
.dropdown {
  position: relative;
}
.dropdown-toggle:focus {
  outline: 0;
}
.dropdown-menu {
  position: absolute;
  top: 100%;
  left: 0;
  z-index: 1000;
  display: none;
  float: left;
  min-width: 160px;
  padding: 5px 0;
  margin: 2px 0 0;
  list-style: none;
  font-size: 11px;
  background-color: #ffffff;
  border: 1px solid #b6b6b6;
  border-radius: 1px;
  -webkit-box-shadow: 0 6px 12px rgba(0, 0, 0, 0.175);
  box-shadow: 0 6px 12px rgba(0, 0, 0, 0.175);
  background-clip: padding-box;
}
.dropdown-menu.pull-right {
  right: 0;
  left: auto;
}
.dropdown-menu .divider {
  margin: 8.5px 0;
  background-color: #e5e5e5;
  height: 1px;
  margin: 4px 1px;
  overflow: hidden;
}
.dropdown-menu > li > a {
  display: block;
  padding: 3px 20px;
  clear: both;
  font-weight: normal;
  line-height: 1.81818181;
  color: #333333;
  white-space: nowrap;
}
.dropdown-menu > li > a:hover,
.dropdown-menu > li > a:focus {
  text-decoration: none;
  color: #4d5258;
  background-color: #d4edfa;
}
.dropdown-menu > .active > a,
.dropdown-menu > .active > a:hover,
.dropdown-menu > .active > a:focus {
  color: #ffffff;
  text-decoration: none;
  outline: 0;
  background-color: #0099d3;
}
.dropdown-menu > .disabled > a,
.dropdown-menu > .disabled > a:hover,
.dropdown-menu > .disabled > a:focus {
  color: #999999;
}
.dropdown-menu > .disabled > a:hover,
.dropdown-menu > .disabled > a:focus {
  text-decoration: none;
  background-color: transparent;
  background-image: none;
  filter: progid:DXImageTransform.Microsoft.gradient(enabled = false);
  cursor: not-allowed;
}
.open > .dropdown-menu {
  display: block;
}
.open > a {
  outline: 0;
}
.dropdown-header {
  display: block;
  padding: 3px 20px;
  font-size: 10px;
  line-height: 1.81818181;
  color: #999999;
}
.dropdown-backdrop {
  position: fixed;
  left: 0;
  right: 0;
  bottom: 0;
  top: 0;
  z-index: 990;
}
.pull-right > .dropdown-menu {
  right: 0;
  left: auto;
}
.dropup .caret,
.navbar-fixed-bottom .dropdown .caret {
  border-top: 0 dotted;
  border-bottom: 0 solid #000000;
  content: "";
}
.dropup .dropdown-menu,
.navbar-fixed-bottom .dropdown .dropdown-menu {
  top: auto;
  bottom: 100%;
  margin-bottom: 1px;
}
@media (min-width: 768px) {
  .navbar-right .dropdown-menu {
    right: 0;
    left: auto;
  }
}
.btn-default .caret {
  border-top-color: #4d5258;
}
.btn-primary .caret,
.btn-success .caret,
.btn-warning .caret,
.btn-danger .caret,
.btn-info .caret {
  border-top-color: #fff;
}
.dropup .btn-default .caret {
  border-bottom-color: #4d5258;
}
.dropup .btn-primary .caret,
.dropup .btn-success .caret,
.dropup .btn-warning .caret,
.dropup .btn-danger .caret,
.dropup .btn-info .caret {
  border-bottom-color: #fff;
}
.btn-group,
.btn-group-vertical {
  position: relative;
  display: inline-block;
  vertical-align: middle;
}
.btn-group > .btn,
.btn-group-vertical > .btn {
  position: relative;
  float: left;
}
.btn-group > .btn:hover,
.btn-group-vertical > .btn:hover,
.btn-group > .btn:focus,
.btn-group-vertical > .btn:focus,
.btn-group > .btn:active,
.btn-group-vertical > .btn:active,
.btn-group > .btn.active,
.btn-group-vertical > .btn.active {
  z-index: 2;
}
.btn-group > .btn:focus,
.btn-group-vertical > .btn:focus {
  outline: none;
}
.btn-group .btn + .btn,
.btn-group .btn + .btn-group,
.btn-group .btn-group + .btn,
.btn-group .btn-group + .btn-group {
  margin-left: -1px;
}
.btn-toolbar:before,
.btn-toolbar:after {
  content: " ";
  /* 1 */
  display: table;
  /* 2 */
}
.btn-toolbar:after {
  clear: both;
}
.btn-toolbar:before,
.btn-toolbar:after {
  content: " ";
  /* 1 */
  display: table;
  /* 2 */
}
.btn-toolbar:after {
  clear: both;
}
.btn-toolbar .btn-group {
  float: left;
}
.btn-toolbar > .btn + .btn,
.btn-toolbar > .btn-group + .btn,
.btn-toolbar > .btn + .btn-group,
.btn-toolbar > .btn-group + .btn-group {
  margin-left: 5px;
}
.btn-group > .btn:not(:first-child):not(:last-child):not(.dropdown-toggle) {
  border-radius: 0;
}
.btn-group > .btn:first-child {
  margin-left: 0;
}
.btn-group > .btn:first-child:not(:last-child):not(.dropdown-toggle) {
  border-bottom-right-radius: 0;
  border-top-right-radius: 0;
}
.btn-group > .btn:last-child:not(:first-child),
.btn-group > .dropdown-toggle:not(:first-child) {
  border-bottom-left-radius: 0;
  border-top-left-radius: 0;
}
.btn-group > .btn-group {
  float: left;
}
.btn-group > .btn-group:not(:first-child):not(:last-child) > .btn {
  border-radius: 0;
}
.btn-group > .btn-group:first-child > .btn:last-child,
.btn-group > .btn-group:first-child > .dropdown-toggle {
  border-bottom-right-radius: 0;
  border-top-right-radius: 0;
}
.btn-group > .btn-group:last-child > .btn:first-child {
  border-bottom-left-radius: 0;
  border-top-left-radius: 0;
}
.btn-group .dropdown-toggle:active,
.btn-group.open .dropdown-toggle {
  outline: 0;
}
.btn-group-xs > .btn {
  padding: 2px 6px;
  font-size: 10px;
  line-height: 1.5;
  border-radius: 1px;
  padding: 1px 5px;
  font-weight: 400;
}
.btn-group-sm > .btn {
  padding: 2px 6px;
  font-size: 10px;
  line-height: 1.5;
  border-radius: 1px;
}
.btn-group-lg > .btn {
  padding: 6px 10px;
  font-size: 13px;
  line-height: 1.33;
  border-radius: 1px;
}
.btn-group > .btn + .dropdown-toggle {
  padding-left: 8px;
  padding-right: 8px;
}
.btn-group > .btn-lg + .dropdown-toggle {
  padding-left: 12px;
  padding-right: 12px;
}
.btn-group.open .dropdown-toggle {
  -webkit-box-shadow: inset 0 3px 5px rgba(0, 0, 0, 0.125);
  box-shadow: inset 0 3px 5px rgba(0, 0, 0, 0.125);
}
.btn-group.open .dropdown-toggle.btn-link {
  -webkit-box-shadow: none;
  box-shadow: none;
}
.btn .caret {
  margin-left: 0;
}
.btn-lg .caret {
  border-width: 0 0 0;
  border-bottom-width: 0;
}
.dropup .btn-lg .caret {
  border-width: 0 0 0;
}
.btn-group-vertical > .btn,
.btn-group-vertical > .btn-group {
  display: block;
  float: none;
  width: 100%;
  max-width: 100%;
}
.btn-group-vertical > .btn-group:before,
.btn-group-vertical > .btn-group:after {
  content: " ";
  /* 1 */
  display: table;
  /* 2 */
}
.btn-group-vertical > .btn-group:after {
  clear: both;
}
.btn-group-vertical > .btn-group:before,
.btn-group-vertical > .btn-group:after {
  content: " ";
  /* 1 */
  display: table;
  /* 2 */
}
.btn-group-vertical > .btn-group:after {
  clear: both;
}
.btn-group-vertical > .btn-group > .btn {
  float: none;
}
.btn-group-vertical > .btn + .btn,
.btn-group-vertical > .btn + .btn-group,
.btn-group-vertical > .btn-group + .btn,
.btn-group-vertical > .btn-group + .btn-group {
  margin-top: -1px;
  margin-left: 0;
}
.btn-group-vertical > .btn:not(:first-child):not(:last-child) {
  border-radius: 0;
}
.btn-group-vertical > .btn:first-child:not(:last-child) {
  border-top-right-radius: 1px;
  border-bottom-right-radius: 0;
  border-bottom-left-radius: 0;
}
.btn-group-vertical > .btn:last-child:not(:first-child) {
  border-bottom-left-radius: 1px;
  border-top-right-radius: 0;
  border-top-left-radius: 0;
}
.btn-group-vertical > .btn-group:not(:first-child):not(:last-child) > .btn {
  border-radius: 0;
}
.btn-group-vertical > .btn-group:first-child > .btn:last-child,
.btn-group-vertical > .btn-group:first-child > .dropdown-toggle {
  border-bottom-right-radius: 0;
  border-bottom-left-radius: 0;
}
.btn-group-vertical > .btn-group:last-child > .btn:first-child {
  border-top-right-radius: 0;
  border-top-left-radius: 0;
}
.btn-group-justified {
  display: table;
  width: 100%;
  table-layout: fixed;
  border-collapse: separate;
}
.btn-group-justified .btn {
  float: none;
  display: table-cell;
  width: 1%;
}
[data-toggle="buttons"] > .btn > input[type="radio"],
[data-toggle="buttons"] > .btn > input[type="checkbox"] {
  display: none;
}
.input-group {
  position: relative;
  display: table;
  border-collapse: separate;
}
.input-group.col {
  float: none;
  padding-left: 0;
  padding-right: 0;
}
.input-group .form-control {
  width: 100%;
  margin-bottom: 0;
}
.input-group-lg > .form-control,
.input-group-lg > .input-group-addon,
.input-group-lg > .input-group-btn > .btn {
  height: 31px;
  padding: 6px 10px;
  font-size: 13px;
  line-height: 1.33;
  border-radius: 1px;
}
select.input-group-lg > .form-control,
select.input-group-lg > .input-group-addon,
select.input-group-lg > .input-group-btn > .btn {
  height: 31px;
  line-height: 31px;
}
textarea.input-group-lg > .form-control,
textarea.input-group-lg > .input-group-addon,
textarea.input-group-lg > .input-group-btn > .btn {
  height: auto;
}
.input-group-sm > .form-control,
.input-group-sm > .input-group-addon,
.input-group-sm > .input-group-btn > .btn {
  height: 21px;
  padding: 2px 6px;
  font-size: 10px;
  line-height: 1.5;
  border-radius: 1px;
}
select.input-group-sm > .form-control,
select.input-group-sm > .input-group-addon,
select.input-group-sm > .input-group-btn > .btn {
  height: 21px;
  line-height: 21px;
}
textarea.input-group-sm > .form-control,
textarea.input-group-sm > .input-group-addon,
textarea.input-group-sm > .input-group-btn > .btn {
  height: auto;
}
.input-group-addon,
.input-group-btn,
.input-group .form-control {
  display: table-cell;
}
.input-group-addon:not(:first-child):not(:last-child),
.input-group-btn:not(:first-child):not(:last-child),
.input-group .form-control:not(:first-child):not(:last-child) {
  border-radius: 0;
}
.input-group-addon,
.input-group-btn {
  width: 1%;
  white-space: nowrap;
  vertical-align: middle;
}
.input-group-addon {
  padding: 2px 6px;
  font-size: 11px;
  font-weight: normal;
  line-height: 1;
  color: #333333;
  text-align: center;
  background-color: #eeeeee;
  border: 1px solid #bababa;
  border-radius: 1px;
}
.input-group-addon.input-sm {
  padding: 2px 6px;
  font-size: 10px;
  border-radius: 1px;
}
.input-group-addon.input-lg {
  padding: 6px 10px;
  font-size: 13px;
  border-radius: 1px;
}
.input-group-addon input[type="radio"],
.input-group-addon input[type="checkbox"] {
  margin-top: 0;
}
.input-group .form-control:first-child,
.input-group-addon:first-child,
.input-group-btn:first-child > .btn,
.input-group-btn:first-child > .dropdown-toggle,
.input-group-btn:last-child > .btn:not(:last-child):not(.dropdown-toggle) {
  border-bottom-right-radius: 0;
  border-top-right-radius: 0;
}
.input-group-addon:first-child {
  border-right: 0;
}
.input-group .form-control:last-child,
.input-group-addon:last-child,
.input-group-btn:last-child > .btn,
.input-group-btn:last-child > .dropdown-toggle,
.input-group-btn:first-child > .btn:not(:first-child) {
  border-bottom-left-radius: 0;
  border-top-left-radius: 0;
}
.input-group-addon:last-child {
  border-left: 0;
}
.input-group-btn {
  position: relative;
  white-space: nowrap;
}
.input-group-btn:first-child > .btn {
  margin-right: -1px;
}
.input-group-btn:last-child > .btn {
  margin-left: -1px;
}
.input-group-btn > .btn {
  position: relative;
}
.input-group-btn > .btn + .btn {
  margin-left: -4px;
}
.input-group-btn > .btn:hover,
.input-group-btn > .btn:active {
  z-index: 2;
}
.nav {
  margin-bottom: 0;
  padding-left: 0;
  list-style: none;
}
.nav:before,
.nav:after {
  content: " ";
  /* 1 */
  display: table;
  /* 2 */
}
.nav:after {
  clear: both;
}
.nav:before,
.nav:after {
  content: " ";
  /* 1 */
  display: table;
  /* 2 */
}
.nav:after {
  clear: both;
}
.nav > li {
  position: relative;
  display: block;
}
.nav > li > a {
  position: relative;
  display: block;
  padding: 10px 15px;
}
.nav > li > a:hover,
.nav > li > a:focus {
  text-decoration: none;
  background-color: #eeeeee;
}
.nav > li.disabled > a {
  color: #999999;
}
.nav > li.disabled > a:hover,
.nav > li.disabled > a:focus {
  color: #999999;
  text-decoration: none;
  background-color: transparent;
  cursor: not-allowed;
}
.nav .open > a,
.nav .open > a:hover,
.nav .open > a:focus {
  background-color: #eeeeee;
  border-color: #0099d3;
}
.nav .open > a .caret,
.nav .open > a:hover .caret,
.nav .open > a:focus .caret {
  border-top-color: #00618a;
  border-bottom-color: #00618a;
}
.nav .nav-divider {
  margin: 8.5px 0;
  background-color: #e5e5e5;
  height: 1px;
  margin: 4px 1px;
  overflow: hidden;
}
.nav > li > a > img {
  max-width: none;
}
.nav-tabs {
  border-bottom: 1px solid #dddddd;
}
.nav-tabs > li {
  float: left;
  margin-bottom: -1px;
}
.nav-tabs > li > a {
  margin-right: 2px;
  line-height: 1.81818181;
  border: 1px solid transparent;
  border-radius: 1px 1px 0 0;
}
.nav-tabs > li > a:hover {
  border-color: #eeeeee #eeeeee #dddddd;
}
.nav-tabs > li.active > a,
.nav-tabs > li.active > a:hover,
.nav-tabs > li.active > a:focus {
  color: #555555;
  background-color: #ffffff;
  border: 1px solid #dddddd;
  border-bottom-color: transparent;
  cursor: default;
}
.nav-tabs.nav-justified {
  width: 100%;
  border-bottom: 0;
}
.nav-tabs.nav-justified > li {
  float: none;
}
.nav-tabs.nav-justified > li > a {
  text-align: center;
  margin-bottom: 5px;
}
.nav-tabs.nav-justified > .dropdown .dropdown-menu {
  top: auto;
  left: auto;
}
@media (min-width: 768px) {
  .nav-tabs.nav-justified > li {
    display: table-cell;
    width: 1%;
  }
  .nav-tabs.nav-justified > li > a {
    margin-bottom: 0;
  }
}
.nav-tabs.nav-justified > li > a {
  margin-right: 0;
  border-radius: 1px;
}
.nav-tabs.nav-justified > .active > a,
.nav-tabs.nav-justified > .active > a:hover,
.nav-tabs.nav-justified > .active > a:focus {
  border: 1px solid #dddddd;
}
@media (min-width: 768px) {
  .nav-tabs.nav-justified > li > a {
    border-bottom: 1px solid #dddddd;
    border-radius: 1px 1px 0 0;
  }
  .nav-tabs.nav-justified > .active > a,
  .nav-tabs.nav-justified > .active > a:hover,
  .nav-tabs.nav-justified > .active > a:focus {
    border-bottom-color: #ffffff;
  }
}
.nav-pills > li {
  float: left;
}
.nav-pills > li > a {
  border-radius: 1px;
}
.nav-pills > li + li {
  margin-left: 2px;
}
.nav-pills > li.active > a,
.nav-pills > li.active > a:hover,
.nav-pills > li.active > a:focus {
  color: #ffffff;
  background-color: #428bca;
}
.nav-pills > li.active > a .caret,
.nav-pills > li.active > a:hover .caret,
.nav-pills > li.active > a:focus .caret {
  border-top-color: #ffffff;
  border-bottom-color: #ffffff;
}
.nav-stacked > li {
  float: none;
}
.nav-stacked > li + li {
  margin-top: 2px;
  margin-left: 0;
}
.nav-justified {
  width: 100%;
}
.nav-justified > li {
  float: none;
}
.nav-justified > li > a {
  text-align: center;
  margin-bottom: 5px;
}
.nav-justified > .dropdown .dropdown-menu {
  top: auto;
  left: auto;
}
@media (min-width: 768px) {
  .nav-justified > li {
    display: table-cell;
    width: 1%;
  }
  .nav-justified > li > a {
    margin-bottom: 0;
  }
}
.nav-tabs-justified {
  border-bottom: 0;
}
.nav-tabs-justified > li > a {
  margin-right: 0;
  border-radius: 1px;
}
.nav-tabs-justified > .active > a,
.nav-tabs-justified > .active > a:hover,
.nav-tabs-justified > .active > a:focus {
  border: 1px solid #dddddd;
}
@media (min-width: 768px) {
  .nav-tabs-justified > li > a {
    border-bottom: 1px solid #dddddd;
    border-radius: 1px 1px 0 0;
  }
  .nav-tabs-justified > .active > a,
  .nav-tabs-justified > .active > a:hover,
  .nav-tabs-justified > .active > a:focus {
    border-bottom-color: #ffffff;
  }
}
.tab-content > .tab-pane {
  display: none;
}
.tab-content > .active {
  display: block;
}
.nav .caret {
  border-top-color: #0099d3;
  border-bottom-color: #0099d3;
}
.nav a:hover .caret {
  border-top-color: #00618a;
  border-bottom-color: #00618a;
}
.nav-tabs .dropdown-menu {
  margin-top: -1px;
  border-top-right-radius: 0;
  border-top-left-radius: 0;
}
.navbar {
  position: relative;
  min-height: 50px;
  margin-bottom: 19px;
  border: 1px solid transparent;
}
.navbar:before,
.navbar:after {
  content: " ";
  /* 1 */
  display: table;
  /* 2 */
}
.navbar:after {
  clear: both;
}
.navbar:before,
.navbar:after {
  content: " ";
  /* 1 */
  display: table;
  /* 2 */
}
.navbar:after {
  clear: both;
}
@media (min-width: 768px) {
  .navbar {
    border-radius: 1px;
  }
}
.navbar-header:before,
.navbar-header:after {
  content: " ";
  /* 1 */
  display: table;
  /* 2 */
}
.navbar-header:after {
  clear: both;
}
.navbar-header:before,
.navbar-header:after {
  content: " ";
  /* 1 */
  display: table;
  /* 2 */
}
.navbar-header:after {
  clear: both;
}
@media (min-width: 768px) {
  .navbar-header {
    float: left;
  }
}
.navbar-collapse {
  max-height: 340px;
  overflow-x: visible;
  padding-right: 15px;
  padding-left: 15px;
  border-top: 1px solid transparent;
  box-shadow: inset 0 1px 0 rgba(255, 255, 255, 0.1);
  -webkit-overflow-scrolling: touch;
}
.navbar-collapse:before,
.navbar-collapse:after {
  content: " ";
  /* 1 */
  display: table;
  /* 2 */
}
.navbar-collapse:after {
  clear: both;
}
.navbar-collapse:before,
.navbar-collapse:after {
  content: " ";
  /* 1 */
  display: table;
  /* 2 */
}
.navbar-collapse:after {
  clear: both;
}
.navbar-collapse.in {
  overflow-y: auto;
}
@media (min-width: 768px) {
  .navbar-collapse {
    width: auto;
    border-top: 0;
    box-shadow: none;
  }
  .navbar-collapse.collapse {
    display: block !important;
    height: auto !important;
    padding-bottom: 0;
    overflow: visible !important;
  }
  .navbar-collapse.in {
    overflow-y: auto;
  }
  .navbar-collapse .navbar-nav.navbar-left:first-child {
    margin-left: -15px;
  }
  .navbar-collapse .navbar-nav.navbar-right:last-child {
    margin-right: -15px;
  }
  .navbar-collapse .navbar-text:last-child {
    margin-right: 0;
  }
}
.container > .navbar-header,
.container > .navbar-collapse {
  margin-right: -15px;
  margin-left: -15px;
}
@media (min-width: 768px) {
  .container > .navbar-header,
  .container > .navbar-collapse {
    margin-right: 0;
    margin-left: 0;
  }
}
.navbar-static-top {
  z-index: 1000;
  border-width: 0 0 1px;
}
@media (min-width: 768px) {
  .navbar-static-top {
    border-radius: 0;
  }
}
.navbar-fixed-top,
.navbar-fixed-bottom {
  position: fixed;
  right: 0;
  left: 0;
  z-index: 1030;
}
@media (min-width: 768px) {
  .navbar-fixed-top,
  .navbar-fixed-bottom {
    border-radius: 0;
  }
}
.navbar-fixed-top {
  top: 0;
  border-width: 0 0 1px;
}
.navbar-fixed-bottom {
  bottom: 0;
  margin-bottom: 0;
  border-width: 1px 0 0;
}
.navbar-brand {
  float: left;
  padding: 15.5px 15px;
  font-size: 13px;
  line-height: 19px;
}
.navbar-brand:hover,
.navbar-brand:focus {
  text-decoration: none;
}
@media (min-width: 768px) {
  .navbar > .container .navbar-brand {
    margin-left: -15px;
  }
}
.navbar-toggle {
  position: relative;
  float: right;
  margin-right: 15px;
  padding: 9px 10px;
  margin-top: 8px;
  margin-bottom: 8px;
  background-color: transparent;
  border: 1px solid transparent;
  border-radius: 1px;
}
.navbar-toggle .icon-bar {
  display: block;
  width: 22px;
  height: 2px;
  border-radius: 1px;
}
.navbar-toggle .icon-bar + .icon-bar {
  margin-top: 4px;
}
@media (min-width: 768px) {
  .navbar-toggle {
    display: none;
  }
}
.navbar-nav {
  margin: 7.75px -15px;
}
.navbar-nav > li > a {
  padding-top: 10px;
  padding-bottom: 10px;
  line-height: 19px;
}
@media (max-width: 767px) {
  .navbar-nav .open .dropdown-menu {
    position: static;
    float: none;
    width: auto;
    margin-top: 0;
    background-color: transparent;
    border: 0;
    box-shadow: none;
  }
  .navbar-nav .open .dropdown-menu > li > a,
  .navbar-nav .open .dropdown-menu .dropdown-header {
    padding: 5px 15px 5px 25px;
  }
  .navbar-nav .open .dropdown-menu > li > a {
    line-height: 19px;
  }
  .navbar-nav .open .dropdown-menu > li > a:hover,
  .navbar-nav .open .dropdown-menu > li > a:focus {
    background-image: none;
  }
}
@media (min-width: 768px) {
  .navbar-nav {
    float: left;
    margin: 0;
  }
  .navbar-nav > li {
    float: left;
  }
  .navbar-nav > li > a {
    padding-top: 15.5px;
    padding-bottom: 15.5px;
  }
}
@media (min-width: 768px) {
  .navbar-left {
    float: left !important;
    float: left;
  }
  .navbar-right {
    float: right !important;
    float: right;
  }
}
.navbar-form {
  margin-left: -15px;
  margin-right: -15px;
  padding: 10px 15px;
  border-top: 1px solid transparent;
  border-bottom: 1px solid transparent;
  -webkit-box-shadow: inset 0 1px 0 rgba(255, 255, 255, 0.1), 0 1px 0 rgba(255, 255, 255, 0.1);
  box-shadow: inset 0 1px 0 rgba(255, 255, 255, 0.1), 0 1px 0 rgba(255, 255, 255, 0.1);
  margin-top: 12px;
  margin-bottom: 12px;
}
@media (min-width: 768px) {
  .navbar-form .form-group {
    display: inline-block;
    margin-bottom: 0;
    vertical-align: middle;
  }
  .navbar-form .form-control {
    display: inline-block;
  }
  .navbar-form .radio,
  .navbar-form .checkbox {
    display: inline-block;
    margin-top: 0;
    margin-bottom: 0;
    padding-left: 0;
  }
  .navbar-form .radio input[type="radio"],
  .navbar-form .checkbox input[type="checkbox"] {
    float: none;
    margin-left: 0;
  }
}
@media (max-width: 767px) {
  .navbar-form .form-group {
    margin-bottom: 5px;
  }
}
@media (min-width: 768px) {
  .navbar-form {
    width: auto;
    border: 0;
    margin-left: 0;
    margin-right: 0;
    padding-top: 0;
    padding-bottom: 0;
    -webkit-box-shadow: none;
    box-shadow: none;
  }
}
.navbar-nav > li > .dropdown-menu {
  margin-top: 0;
  border-top-right-radius: 0;
  border-top-left-radius: 0;
}
.navbar-fixed-bottom .navbar-nav > li > .dropdown-menu {
  border-bottom-right-radius: 0;
  border-bottom-left-radius: 0;
}
.navbar-nav.pull-right > li > .dropdown-menu,
.navbar-nav > li > .dropdown-menu.pull-right {
  left: auto;
  right: 0;
}
.navbar-btn {
  margin-top: 12px;
  margin-bottom: 12px;
}
.navbar-text {
  float: left;
  margin-top: 15.5px;
  margin-bottom: 15.5px;
}
@media (min-width: 768px) {
  .navbar-text {
    margin-left: 15px;
    margin-right: 15px;
  }
}
.navbar-default {
  background-color: #f8f8f8;
  border-color: #e7e7e7;
}
.navbar-default .navbar-brand {
  color: #777777;
}
.navbar-default .navbar-brand:hover,
.navbar-default .navbar-brand:focus {
  color: #5e5e5e;
  background-color: transparent;
}
.navbar-default .navbar-text {
  color: #777777;
}
.navbar-default .navbar-nav > li > a {
  color: #777777;
}
.navbar-default .navbar-nav > li > a:hover,
.navbar-default .navbar-nav > li > a:focus {
  color: #333333;
  background-color: transparent;
}
.navbar-default .navbar-nav > .active > a,
.navbar-default .navbar-nav > .active > a:hover,
.navbar-default .navbar-nav > .active > a:focus {
  color: #555555;
  background-color: #e7e7e7;
}
.navbar-default .navbar-nav > .disabled > a,
.navbar-default .navbar-nav > .disabled > a:hover,
.navbar-default .navbar-nav > .disabled > a:focus {
  color: #cccccc;
  background-color: transparent;
}
.navbar-default .navbar-toggle {
  border-color: #dddddd;
}
.navbar-default .navbar-toggle:hover,
.navbar-default .navbar-toggle:focus {
  background-color: #dddddd;
}
.navbar-default .navbar-toggle .icon-bar {
  background-color: #cccccc;
}
.navbar-default .navbar-collapse,
.navbar-default .navbar-form {
  border-color: #e7e7e7;
}
.navbar-default .navbar-nav > .dropdown > a:hover .caret,
.navbar-default .navbar-nav > .dropdown > a:focus .caret {
  border-top-color: #333333;
  border-bottom-color: #333333;
}
.navbar-default .navbar-nav > .open > a,
.navbar-default .navbar-nav > .open > a:hover,
.navbar-default .navbar-nav > .open > a:focus {
  background-color: #e7e7e7;
  color: #555555;
}
.navbar-default .navbar-nav > .open > a .caret,
.navbar-default .navbar-nav > .open > a:hover .caret,
.navbar-default .navbar-nav > .open > a:focus .caret {
  border-top-color: #555555;
  border-bottom-color: #555555;
}
.navbar-default .navbar-nav > .dropdown > a .caret {
  border-top-color: #777777;
  border-bottom-color: #777777;
}
@media (max-width: 767px) {
  .navbar-default .navbar-nav .open .dropdown-menu > li > a {
    color: #777777;
  }
  .navbar-default .navbar-nav .open .dropdown-menu > li > a:hover,
  .navbar-default .navbar-nav .open .dropdown-menu > li > a:focus {
    color: #333333;
    background-color: transparent;
  }
  .navbar-default .navbar-nav .open .dropdown-menu > .active > a,
  .navbar-default .navbar-nav .open .dropdown-menu > .active > a:hover,
  .navbar-default .navbar-nav .open .dropdown-menu > .active > a:focus {
    color: #555555;
    background-color: #e7e7e7;
  }
  .navbar-default .navbar-nav .open .dropdown-menu > .disabled > a,
  .navbar-default .navbar-nav .open .dropdown-menu > .disabled > a:hover,
  .navbar-default .navbar-nav .open .dropdown-menu > .disabled > a:focus {
    color: #cccccc;
    background-color: transparent;
  }
}
.navbar-default .navbar-link {
  color: #777777;
}
.navbar-default .navbar-link:hover {
  color: #333333;
}
.navbar-inverse {
  background-color: #222222;
  border-color: #080808;
}
.navbar-inverse .navbar-brand {
  color: #999999;
}
.navbar-inverse .navbar-brand:hover,
.navbar-inverse .navbar-brand:focus {
  color: #ffffff;
  background-color: transparent;
}
.navbar-inverse .navbar-text {
  color: #999999;
}
.navbar-inverse .navbar-nav > li > a {
  color: #999999;
}
.navbar-inverse .navbar-nav > li > a:hover,
.navbar-inverse .navbar-nav > li > a:focus {
  color: #ffffff;
  background-color: transparent;
}
.navbar-inverse .navbar-nav > .active > a,
.navbar-inverse .navbar-nav > .active > a:hover,
.navbar-inverse .navbar-nav > .active > a:focus {
  color: #ffffff;
  background-color: #080808;
}
.navbar-inverse .navbar-nav > .disabled > a,
.navbar-inverse .navbar-nav > .disabled > a:hover,
.navbar-inverse .navbar-nav > .disabled > a:focus {
  color: #444444;
  background-color: transparent;
}
.navbar-inverse .navbar-toggle {
  border-color: #333333;
}
.navbar-inverse .navbar-toggle:hover,
.navbar-inverse .navbar-toggle:focus {
  background-color: #333333;
}
.navbar-inverse .navbar-toggle .icon-bar {
  background-color: #ffffff;
}
.navbar-inverse .navbar-collapse,
.navbar-inverse .navbar-form {
  border-color: #101010;
}
.navbar-inverse .navbar-nav > .open > a,
.navbar-inverse .navbar-nav > .open > a:hover,
.navbar-inverse .navbar-nav > .open > a:focus {
  background-color: #080808;
  color: #ffffff;
}
.navbar-inverse .navbar-nav > .dropdown > a:hover .caret {
  border-top-color: #ffffff;
  border-bottom-color: #ffffff;
}
.navbar-inverse .navbar-nav > .dropdown > a .caret {
  border-top-color: #999999;
  border-bottom-color: #999999;
}
.navbar-inverse .navbar-nav > .open > a .caret,
.navbar-inverse .navbar-nav > .open > a:hover .caret,
.navbar-inverse .navbar-nav > .open > a:focus .caret {
  border-top-color: #ffffff;
  border-bottom-color: #ffffff;
}
@media (max-width: 767px) {
  .navbar-inverse .navbar-nav .open .dropdown-menu > .dropdown-header {
    border-color: #080808;
  }
  .navbar-inverse .navbar-nav .open .dropdown-menu > li > a {
    color: #999999;
  }
  .navbar-inverse .navbar-nav .open .dropdown-menu > li > a:hover,
  .navbar-inverse .navbar-nav .open .dropdown-menu > li > a:focus {
    color: #ffffff;
    background-color: transparent;
  }
  .navbar-inverse .navbar-nav .open .dropdown-menu > .active > a,
  .navbar-inverse .navbar-nav .open .dropdown-menu > .active > a:hover,
  .navbar-inverse .navbar-nav .open .dropdown-menu > .active > a:focus {
    color: #ffffff;
    background-color: #080808;
  }
  .navbar-inverse .navbar-nav .open .dropdown-menu > .disabled > a,
  .navbar-inverse .navbar-nav .open .dropdown-menu > .disabled > a:hover,
  .navbar-inverse .navbar-nav .open .dropdown-menu > .disabled > a:focus {
    color: #444444;
    background-color: transparent;
  }
}
.navbar-inverse .navbar-link {
  color: #999999;
}
.navbar-inverse .navbar-link:hover {
  color: #ffffff;
}
.breadcrumb {
  padding: 8px 15px;
  margin-bottom: 19px;
  list-style: none;
  background-color: transparent;
  border-radius: 1px;
}
.breadcrumb > li {
  display: inline-block;
}
.breadcrumb > li + li:before {
  content: "\f105\00a0";
  padding: 0 5px;
  color: #4d5258;
}
.breadcrumb > .active {
  color: #4d5258;
}
.pagination {
  display: inline-block;
  padding-left: 0;
  margin: 19px 0;
  border-radius: 1px;
}
.pagination > li {
  display: inline;
}
.pagination > li > a,
.pagination > li > span {
  position: relative;
  float: left;
  padding: 2px 6px;
  line-height: 1.81818181;
  text-decoration: none;
  background-color: #ffffff;
  border: 1px solid #dddddd;
  margin-left: -1px;
}
.pagination > li:first-child > a,
.pagination > li:first-child > span {
  margin-left: 0;
  border-bottom-left-radius: 1px;
  border-top-left-radius: 1px;
}
.pagination > li:last-child > a,
.pagination > li:last-child > span {
  border-bottom-right-radius: 1px;
  border-top-right-radius: 1px;
}
.pagination > li > a:hover,
.pagination > li > span:hover,
.pagination > li > a:focus,
.pagination > li > span:focus {
  background-color: #eeeeee;
}
.pagination > .active > a,
.pagination > .active > span,
.pagination > .active > a:hover,
.pagination > .active > span:hover,
.pagination > .active > a:focus,
.pagination > .active > span:focus {
  z-index: 2;
  color: #ffffff;
  background-color: #428bca;
  border-color: #428bca;
  cursor: default;
}
.pagination > .disabled > span,
.pagination > .disabled > span:hover,
.pagination > .disabled > span:focus,
.pagination > .disabled > a,
.pagination > .disabled > a:hover,
.pagination > .disabled > a:focus {
  color: #999999;
  background-color: #ffffff;
  border-color: #dddddd;
  cursor: not-allowed;
}
.pagination-lg > li > a,
.pagination-lg > li > span {
  padding: 6px 10px;
  font-size: 13px;
}
.pagination-lg > li:first-child > a,
.pagination-lg > li:first-child > span {
  border-bottom-left-radius: 1px;
  border-top-left-radius: 1px;
}
.pagination-lg > li:last-child > a,
.pagination-lg > li:last-child > span {
  border-bottom-right-radius: 1px;
  border-top-right-radius: 1px;
}
.pagination-sm > li > a,
.pagination-sm > li > span {
  padding: 2px 6px;
  font-size: 10px;
}
.pagination-sm > li:first-child > a,
.pagination-sm > li:first-child > span {
  border-bottom-left-radius: 1px;
  border-top-left-radius: 1px;
}
.pagination-sm > li:last-child > a,
.pagination-sm > li:last-child > span {
  border-bottom-right-radius: 1px;
  border-top-right-radius: 1px;
}
.pager {
  padding-left: 0;
  margin: 19px 0;
  list-style: none;
  text-align: center;
}
.pager:before,
.pager:after {
  content: " ";
  /* 1 */
  display: table;
  /* 2 */
}
.pager:after {
  clear: both;
}
.pager:before,
.pager:after {
  content: " ";
  /* 1 */
  display: table;
  /* 2 */
}
.pager:after {
  clear: both;
}
.pager li {
  display: inline;
}
.pager li > a,
.pager li > span {
  display: inline-block;
  padding: 5px 14px;
  background-color: #ffffff;
  border: 1px solid #dddddd;
  border-radius: 15px;
}
.pager li > a:hover,
.pager li > a:focus {
  text-decoration: none;
  background-color: #eeeeee;
}
.pager .next > a,
.pager .next > span {
  float: right;
}
.pager .previous > a,
.pager .previous > span {
  float: left;
}
.pager .disabled > a,
.pager .disabled > a:hover,
.pager .disabled > a:focus,
.pager .disabled > span {
  color: #999999;
  background-color: #ffffff;
  cursor: not-allowed;
}
.label {
  display: inline;
  padding: .2em .6em .3em;
  font-size: 75%;
  font-weight: bold;
  line-height: 1;
  color: #ffffff;
  text-align: center;
  white-space: nowrap;
  vertical-align: baseline;
  border-radius: .25em;
}
.label[href]:hover,
.label[href]:focus {
  color: #ffffff;
  text-decoration: none;
  cursor: pointer;
}
.label:empty {
  display: none;
}
.label-default {
  background-color: #999999;
}
.label-default[href]:hover,
.label-default[href]:focus {
  background-color: #808080;
}
.label-primary {
  background-color: #428bca;
}
.label-primary[href]:hover,
.label-primary[href]:focus {
  background-color: #3071a9;
}
.label-success {
  background-color: #5cb85c;
}
.label-success[href]:hover,
.label-success[href]:focus {
  background-color: #449d44;
}
.label-info {
  background-color: #5bc0de;
}
.label-info[href]:hover,
.label-info[href]:focus {
  background-color: #31b0d5;
}
.label-warning {
  background-color: #f0ad4e;
}
.label-warning[href]:hover,
.label-warning[href]:focus {
  background-color: #ec971f;
}
.label-danger {
  background-color: #d9534f;
}
.label-danger[href]:hover,
.label-danger[href]:focus {
  background-color: #c9302c;
}
.badge {
  display: inline-block;
  min-width: 10px;
  padding: 3px 7px;
  font-size: 10px;
  font-weight: bold;
  color: #ffffff;
  line-height: 1;
  vertical-align: baseline;
  white-space: nowrap;
  text-align: center;
  background-color: #999999;
  border-radius: 10px;
}
.badge:empty {
  display: none;
}
a.badge:hover,
a.badge:focus {
  color: #ffffff;
  text-decoration: none;
  cursor: pointer;
}
.btn .badge {
  position: relative;
  top: -1px;
}
a.list-group-item.active > .badge,
.nav-pills > .active > a > .badge {
  color: #0099d3;
  background-color: #ffffff;
}
.nav-pills > li > a > .badge {
  margin-left: 3px;
}
.jumbotron {
  padding: 30px;
  margin-bottom: 30px;
  font-size: 17px;
  font-weight: 200;
  line-height: 2.727272715;
  color: inherit;
  background-color: #eeeeee;
}
.jumbotron h1 {
  line-height: 1;
  color: inherit;
}
.jumbotron p {
  line-height: 1.4;
}
.container .jumbotron {
  border-radius: 1px;
}
@media screen and (min-width: 768px) {
  .jumbotron {
    padding-top: 48px;
    padding-bottom: 48px;
  }
  .container .jumbotron {
    padding-left: 60px;
    padding-right: 60px;
  }
  .jumbotron h1 {
    font-size: 49.5px;
  }
}
.thumbnail {
  padding: 4px;
  line-height: 1.81818181;
  background-color: #ffffff;
  border: 1px solid #dddddd;
  border-radius: 1px;
  -webkit-transition: all 0.2s ease-in-out;
  transition: all 0.2s ease-in-out;
  display: inline-block;
  max-width: 100%;
  height: auto;
  display: block;
  margin-bottom: 19px;
}
.thumbnail > img {
  display: block;
  max-width: 100%;
  height: auto;
  margin-left: auto;
  margin-right: auto;
}
a.thumbnail:hover,
a.thumbnail:focus,
a.thumbnail.active {
  border-color: #0099d3;
}
.thumbnail .caption {
  padding: 9px;
  color: #333333;
}
.alert {
  padding: 15px;
  margin-bottom: 19px;
  border: 1px solid transparent;
  border-radius: 1px;
}
.alert h4 {
  margin-top: 0;
  color: inherit;
}
.alert .alert-link {
  font-weight: bold;
}
.alert > p,
.alert > ul {
  margin-bottom: 0;
}
.alert > p + p {
  margin-top: 5px;
}
.alert-dismissable {
  padding-right: 35px;
}
.alert-dismissable .close {
  position: relative;
  top: -2px;
  right: -21px;
  color: inherit;
}
.alert-success {
  background-color: #dff0d8;
  border-color: #d6e9c6;
  color: #468847;
}
.alert-success hr {
  border-top-color: #c9e2b3;
}
.alert-success .alert-link {
  color: #356635;
}
.alert-info {
  background-color: #d9edf7;
  border-color: #bce8f1;
  color: #3a87ad;
}
.alert-info hr {
  border-top-color: #a6e1ec;
}
.alert-info .alert-link {
  color: #2d6987;
}
.alert-warning {
  background-color: #fcf8e3;
  border-color: #faebcc;
  color: #c09853;
}
.alert-warning hr {
  border-top-color: #f7e1b5;
}
.alert-warning .alert-link {
  color: #a47e3c;
}
.alert-danger {
  background-color: #f2dede;
  border-color: #ebccd1;
  color: #b94a48;
}
.alert-danger hr {
  border-top-color: #e4b9c0;
}
.alert-danger .alert-link {
  color: #953b39;
}
@-webkit-keyframes progress-bar-stripes {
  from {
    background-position: 40px 0;
  }
  to {
    background-position: 0 0;
  }
}
@-moz-keyframes progress-bar-stripes {
  from {
    background-position: 40px 0;
  }
  to {
    background-position: 0 0;
  }
}
@-o-keyframes progress-bar-stripes {
  from {
    background-position: 0 0;
  }
  to {
    background-position: 40px 0;
  }
}
@keyframes progress-bar-stripes {
  from {
    background-position: 40px 0;
  }
  to {
    background-position: 0 0;
  }
}
.progress {
  overflow: hidden;
  height: 19px;
  margin-bottom: 19px;
  background-color: #f5f5f5;
  border-radius: 1px;
  -webkit-box-shadow: inset 0 1px 2px rgba(0, 0, 0, 0.1);
  box-shadow: inset 0 1px 2px rgba(0, 0, 0, 0.1);
}
.progress-bar {
  float: left;
  width: 0%;
  height: 100%;
  font-size: 10px;
  line-height: 19px;
  color: #ffffff;
  text-align: center;
  background-color: #428bca;
  -webkit-box-shadow: inset 0 -1px 0 rgba(0, 0, 0, 0.15);
  box-shadow: inset 0 -1px 0 rgba(0, 0, 0, 0.15);
  -webkit-transition: width 0.6s ease;
  transition: width 0.6s ease;
}
.progress-striped .progress-bar {
  background-image: -webkit-gradient(linear, 0 100%, 100% 0, color-stop(0.25, rgba(255, 255, 255, 0.15)), color-stop(0.25, transparent), color-stop(0.5, transparent), color-stop(0.5, rgba(255, 255, 255, 0.15)), color-stop(0.75, rgba(255, 255, 255, 0.15)), color-stop(0.75, transparent), to(transparent));
  background-image: -webkit-linear-gradient(45deg, rgba(255, 255, 255, 0.15) 25%, transparent 25%, transparent 50%, rgba(255, 255, 255, 0.15) 50%, rgba(255, 255, 255, 0.15) 75%, transparent 75%, transparent);
  background-image: -moz-linear-gradient(45deg, rgba(255, 255, 255, 0.15) 25%, transparent 25%, transparent 50%, rgba(255, 255, 255, 0.15) 50%, rgba(255, 255, 255, 0.15) 75%, transparent 75%, transparent);
  background-image: linear-gradient(45deg, rgba(255, 255, 255, 0.15) 25%, transparent 25%, transparent 50%, rgba(255, 255, 255, 0.15) 50%, rgba(255, 255, 255, 0.15) 75%, transparent 75%, transparent);
  background-size: 40px 40px;
}
.progress.active .progress-bar {
  -webkit-animation: progress-bar-stripes 2s linear infinite;
  animation: progress-bar-stripes 2s linear infinite;
}
.progress-bar-success {
  background-color: #5cb85c;
}
.progress-striped .progress-bar-success {
  background-image: -webkit-gradient(linear, 0 100%, 100% 0, color-stop(0.25, rgba(255, 255, 255, 0.15)), color-stop(0.25, transparent), color-stop(0.5, transparent), color-stop(0.5, rgba(255, 255, 255, 0.15)), color-stop(0.75, rgba(255, 255, 255, 0.15)), color-stop(0.75, transparent), to(transparent));
  background-image: -webkit-linear-gradient(45deg, rgba(255, 255, 255, 0.15) 25%, transparent 25%, transparent 50%, rgba(255, 255, 255, 0.15) 50%, rgba(255, 255, 255, 0.15) 75%, transparent 75%, transparent);
  background-image: -moz-linear-gradient(45deg, rgba(255, 255, 255, 0.15) 25%, transparent 25%, transparent 50%, rgba(255, 255, 255, 0.15) 50%, rgba(255, 255, 255, 0.15) 75%, transparent 75%, transparent);
  background-image: linear-gradient(45deg, rgba(255, 255, 255, 0.15) 25%, transparent 25%, transparent 50%, rgba(255, 255, 255, 0.15) 50%, rgba(255, 255, 255, 0.15) 75%, transparent 75%, transparent);
}
.progress-bar-info {
  background-color: #5bc0de;
}
.progress-striped .progress-bar-info {
  background-image: -webkit-gradient(linear, 0 100%, 100% 0, color-stop(0.25, rgba(255, 255, 255, 0.15)), color-stop(0.25, transparent), color-stop(0.5, transparent), color-stop(0.5, rgba(255, 255, 255, 0.15)), color-stop(0.75, rgba(255, 255, 255, 0.15)), color-stop(0.75, transparent), to(transparent));
  background-image: -webkit-linear-gradient(45deg, rgba(255, 255, 255, 0.15) 25%, transparent 25%, transparent 50%, rgba(255, 255, 255, 0.15) 50%, rgba(255, 255, 255, 0.15) 75%, transparent 75%, transparent);
  background-image: -moz-linear-gradient(45deg, rgba(255, 255, 255, 0.15) 25%, transparent 25%, transparent 50%, rgba(255, 255, 255, 0.15) 50%, rgba(255, 255, 255, 0.15) 75%, transparent 75%, transparent);
  background-image: linear-gradient(45deg, rgba(255, 255, 255, 0.15) 25%, transparent 25%, transparent 50%, rgba(255, 255, 255, 0.15) 50%, rgba(255, 255, 255, 0.15) 75%, transparent 75%, transparent);
}
.progress-bar-warning {
  background-color: #f0ad4e;
}
.progress-striped .progress-bar-warning {
  background-image: -webkit-gradient(linear, 0 100%, 100% 0, color-stop(0.25, rgba(255, 255, 255, 0.15)), color-stop(0.25, transparent), color-stop(0.5, transparent), color-stop(0.5, rgba(255, 255, 255, 0.15)), color-stop(0.75, rgba(255, 255, 255, 0.15)), color-stop(0.75, transparent), to(transparent));
  background-image: -webkit-linear-gradient(45deg, rgba(255, 255, 255, 0.15) 25%, transparent 25%, transparent 50%, rgba(255, 255, 255, 0.15) 50%, rgba(255, 255, 255, 0.15) 75%, transparent 75%, transparent);
  background-image: -moz-linear-gradient(45deg, rgba(255, 255, 255, 0.15) 25%, transparent 25%, transparent 50%, rgba(255, 255, 255, 0.15) 50%, rgba(255, 255, 255, 0.15) 75%, transparent 75%, transparent);
  background-image: linear-gradient(45deg, rgba(255, 255, 255, 0.15) 25%, transparent 25%, transparent 50%, rgba(255, 255, 255, 0.15) 50%, rgba(255, 255, 255, 0.15) 75%, transparent 75%, transparent);
}
.progress-bar-danger {
  background-color: #d9534f;
}
.progress-striped .progress-bar-danger {
  background-image: -webkit-gradient(linear, 0 100%, 100% 0, color-stop(0.25, rgba(255, 255, 255, 0.15)), color-stop(0.25, transparent), color-stop(0.5, transparent), color-stop(0.5, rgba(255, 255, 255, 0.15)), color-stop(0.75, rgba(255, 255, 255, 0.15)), color-stop(0.75, transparent), to(transparent));
  background-image: -webkit-linear-gradient(45deg, rgba(255, 255, 255, 0.15) 25%, transparent 25%, transparent 50%, rgba(255, 255, 255, 0.15) 50%, rgba(255, 255, 255, 0.15) 75%, transparent 75%, transparent);
  background-image: -moz-linear-gradient(45deg, rgba(255, 255, 255, 0.15) 25%, transparent 25%, transparent 50%, rgba(255, 255, 255, 0.15) 50%, rgba(255, 255, 255, 0.15) 75%, transparent 75%, transparent);
  background-image: linear-gradient(45deg, rgba(255, 255, 255, 0.15) 25%, transparent 25%, transparent 50%, rgba(255, 255, 255, 0.15) 50%, rgba(255, 255, 255, 0.15) 75%, transparent 75%, transparent);
}
.media,
.media-body {
  overflow: hidden;
  zoom: 1;
}
.media,
.media .media {
  margin-top: 15px;
}
.media:first-child {
  margin-top: 0;
}
.media-object {
  display: block;
}
.media-heading {
  margin: 0 0 5px;
}
.media > .pull-left {
  margin-right: 10px;
}
.media > .pull-right {
  margin-left: 10px;
}
.media-list {
  padding-left: 0;
  list-style: none;
}
.list-group {
  margin-bottom: 20px;
  padding-left: 0;
}
.list-group-item {
  position: relative;
  display: block;
  padding: 10px 15px;
  margin-bottom: -1px;
  background-color: #ffffff;
  border: 1px solid #dddddd;
}
.list-group-item:first-child {
  border-top-right-radius: 1px;
  border-top-left-radius: 1px;
}
.list-group-item:last-child {
  margin-bottom: 0;
  border-bottom-right-radius: 1px;
  border-bottom-left-radius: 1px;
}
.list-group-item > .badge {
  float: right;
}
.list-group-item > .badge + .badge {
  margin-right: 5px;
}
a.list-group-item {
  color: #555555;
}
a.list-group-item .list-group-item-heading {
  color: #333333;
}
a.list-group-item:hover,
a.list-group-item:focus {
  text-decoration: none;
  background-color: #d4edfa;
}
a.list-group-item.active,
a.list-group-item.active:hover,
a.list-group-item.active:focus {
  z-index: 2;
  color: #ffffff;
  background-color: #428bca;
  border-color: #428bca;
}
a.list-group-item.active .list-group-item-heading,
a.list-group-item.active:hover .list-group-item-heading,
a.list-group-item.active:focus .list-group-item-heading {
  color: inherit;
}
a.list-group-item.active .list-group-item-text,
a.list-group-item.active:hover .list-group-item-text,
a.list-group-item.active:focus .list-group-item-text {
  color: #e1edf7;
}
.list-group-item-heading {
  margin-top: 0;
  margin-bottom: 5px;
}
.list-group-item-text {
  margin-bottom: 0;
  line-height: 1.3;
}
.panel {
  margin-bottom: 19px;
  background-color: #ffffff;
  border: 1px solid transparent;
  border-radius: 1px;
  -webkit-box-shadow: 0 1px 1px rgba(0, 0, 0, 0.05);
  box-shadow: 0 1px 1px rgba(0, 0, 0, 0.05);
}
.panel-body {
  padding: 15px;
}
.panel-body:before,
.panel-body:after {
  content: " ";
  /* 1 */
  display: table;
  /* 2 */
}
.panel-body:after {
  clear: both;
}
.panel-body:before,
.panel-body:after {
  content: " ";
  /* 1 */
  display: table;
  /* 2 */
}
.panel-body:after {
  clear: both;
}
.panel > .list-group {
  margin-bottom: 0;
}
.panel > .list-group .list-group-item {
  border-width: 1px 0;
}
.panel > .list-group .list-group-item:first-child {
  border-top-right-radius: 0;
  border-top-left-radius: 0;
}
.panel > .list-group .list-group-item:last-child {
  border-bottom: 0;
}
.panel-heading + .list-group .list-group-item:first-child {
  border-top-width: 0;
}
.panel > .table,
.panel > .table-responsive {
  margin-bottom: 0;
}
.panel > .panel-body + .table,
.panel > .panel-body + .table-responsive {
  border-top: 1px solid #dddddd;
}
.panel > .table-bordered,
.panel > .table-responsive > .table-bordered {
  border: 0;
}
.panel > .table-bordered > thead > tr > th:first-child,
.panel > .table-responsive > .table-bordered > thead > tr > th:first-child,
.panel > .table-bordered > tbody > tr > th:first-child,
.panel > .table-responsive > .table-bordered > tbody > tr > th:first-child,
.panel > .table-bordered > tfoot > tr > th:first-child,
.panel > .table-responsive > .table-bordered > tfoot > tr > th:first-child,
.panel > .table-bordered > thead > tr > td:first-child,
.panel > .table-responsive > .table-bordered > thead > tr > td:first-child,
.panel > .table-bordered > tbody > tr > td:first-child,
.panel > .table-responsive > .table-bordered > tbody > tr > td:first-child,
.panel > .table-bordered > tfoot > tr > td:first-child,
.panel > .table-responsive > .table-bordered > tfoot > tr > td:first-child {
  border-left: 0;
}
.panel > .table-bordered > thead > tr > th:last-child,
.panel > .table-responsive > .table-bordered > thead > tr > th:last-child,
.panel > .table-bordered > tbody > tr > th:last-child,
.panel > .table-responsive > .table-bordered > tbody > tr > th:last-child,
.panel > .table-bordered > tfoot > tr > th:last-child,
.panel > .table-responsive > .table-bordered > tfoot > tr > th:last-child,
.panel > .table-bordered > thead > tr > td:last-child,
.panel > .table-responsive > .table-bordered > thead > tr > td:last-child,
.panel > .table-bordered > tbody > tr > td:last-child,
.panel > .table-responsive > .table-bordered > tbody > tr > td:last-child,
.panel > .table-bordered > tfoot > tr > td:last-child,
.panel > .table-responsive > .table-bordered > tfoot > tr > td:last-child {
  border-right: 0;
}
.panel > .table-bordered > thead > tr:last-child > th,
.panel > .table-responsive > .table-bordered > thead > tr:last-child > th,
.panel > .table-bordered > tbody > tr:last-child > th,
.panel > .table-responsive > .table-bordered > tbody > tr:last-child > th,
.panel > .table-bordered > tfoot > tr:last-child > th,
.panel > .table-responsive > .table-bordered > tfoot > tr:last-child > th,
.panel > .table-bordered > thead > tr:last-child > td,
.panel > .table-responsive > .table-bordered > thead > tr:last-child > td,
.panel > .table-bordered > tbody > tr:last-child > td,
.panel > .table-responsive > .table-bordered > tbody > tr:last-child > td,
.panel > .table-bordered > tfoot > tr:last-child > td,
.panel > .table-responsive > .table-bordered > tfoot > tr:last-child > td {
  border-bottom: 0;
}
.panel-heading {
  padding: 10px 15px;
  border-bottom: 1px solid transparent;
  border-top-right-radius: 0px;
  border-top-left-radius: 0px;
}
.panel-heading > .dropdown .dropdown-toggle {
  color: inherit;
}
.panel-title {
  margin-top: 0;
  margin-bottom: 0;
  font-size: 13px;
}
.panel-title > a {
  color: inherit;
}
.panel-footer {
  padding: 10px 15px;
  background-color: #f5f5f5;
  border-top: 1px solid #dddddd;
  border-bottom-right-radius: 0px;
  border-bottom-left-radius: 0px;
}
.panel-group .panel {
  margin-bottom: 0;
  border-radius: 1px;
  overflow: hidden;
}
.panel-group .panel + .panel {
  margin-top: 5px;
}
.panel-group .panel-heading {
  border-bottom: 0;
}
.panel-group .panel-heading + .panel-collapse .panel-body {
  border-top: 1px solid #dddddd;
}
.panel-group .panel-footer {
  border-top: 0;
}
.panel-group .panel-footer + .panel-collapse .panel-body {
  border-bottom: 1px solid #dddddd;
}
.panel-default {
  border-color: #dddddd;
}
.panel-default > .panel-heading {
  color: #333333;
  background-color: #f5f5f5;
  border-color: #dddddd;
}
.panel-default > .panel-heading + .panel-collapse .panel-body {
  border-top-color: #dddddd;
}
.panel-default > .panel-heading > .dropdown .caret {
  border-color: #333333 transparent;
}
.panel-default > .panel-footer + .panel-collapse .panel-body {
  border-bottom-color: #dddddd;
}
.panel-primary {
  border-color: #428bca;
}
.panel-primary > .panel-heading {
  color: #ffffff;
  background-color: #428bca;
  border-color: #428bca;
}
.panel-primary > .panel-heading + .panel-collapse .panel-body {
  border-top-color: #428bca;
}
.panel-primary > .panel-heading > .dropdown .caret {
  border-color: #ffffff transparent;
}
.panel-primary > .panel-footer + .panel-collapse .panel-body {
  border-bottom-color: #428bca;
}
.panel-success {
  border-color: #d6e9c6;
}
.panel-success > .panel-heading {
  color: #468847;
  background-color: #dff0d8;
  border-color: #d6e9c6;
}
.panel-success > .panel-heading + .panel-collapse .panel-body {
  border-top-color: #d6e9c6;
}
.panel-success > .panel-heading > .dropdown .caret {
  border-color: #468847 transparent;
}
.panel-success > .panel-footer + .panel-collapse .panel-body {
  border-bottom-color: #d6e9c6;
}
.panel-warning {
  border-color: #faebcc;
}
.panel-warning > .panel-heading {
  color: #c09853;
  background-color: #fcf8e3;
  border-color: #faebcc;
}
.panel-warning > .panel-heading + .panel-collapse .panel-body {
  border-top-color: #faebcc;
}
.panel-warning > .panel-heading > .dropdown .caret {
  border-color: #c09853 transparent;
}
.panel-warning > .panel-footer + .panel-collapse .panel-body {
  border-bottom-color: #faebcc;
}
.panel-danger {
  border-color: #ebccd1;
}
.panel-danger > .panel-heading {
  color: #b94a48;
  background-color: #f2dede;
  border-color: #ebccd1;
}
.panel-danger > .panel-heading + .panel-collapse .panel-body {
  border-top-color: #ebccd1;
}
.panel-danger > .panel-heading > .dropdown .caret {
  border-color: #b94a48 transparent;
}
.panel-danger > .panel-footer + .panel-collapse .panel-body {
  border-bottom-color: #ebccd1;
}
.panel-info {
  border-color: #bce8f1;
}
.panel-info > .panel-heading {
  color: #3a87ad;
  background-color: #d9edf7;
  border-color: #bce8f1;
}
.panel-info > .panel-heading + .panel-collapse .panel-body {
  border-top-color: #bce8f1;
}
.panel-info > .panel-heading > .dropdown .caret {
  border-color: #3a87ad transparent;
}
.panel-info > .panel-footer + .panel-collapse .panel-body {
  border-bottom-color: #bce8f1;
}
.well {
  min-height: 20px;
  padding: 19px;
  margin-bottom: 20px;
  background-color: #f5f5f5;
  border: 1px solid #e3e3e3;
  border-radius: 1px;
  -webkit-box-shadow: inset 0 1px 1px rgba(0, 0, 0, 0.05);
  box-shadow: inset 0 1px 1px rgba(0, 0, 0, 0.05);
}
.well blockquote {
  border-color: #ddd;
  border-color: rgba(0, 0, 0, 0.15);
}
.well-lg {
  padding: 24px;
  border-radius: 1px;
}
.well-sm {
  padding: 9px;
  border-radius: 1px;
}
.close {
  float: right;
  font-size: 16.5px;
  font-weight: bold;
  line-height: 1;
  color: #000000;
  text-shadow: 0 1px 0 #ffffff;
  opacity: 0.2;
  filter: alpha(opacity=20);
}
.close:hover,
.close:focus {
  color: #000000;
  text-decoration: none;
  cursor: pointer;
  opacity: 0.5;
  filter: alpha(opacity=50);
}
button.close {
  padding: 0;
  cursor: pointer;
  background: transparent;
  border: 0;
  -webkit-appearance: none;
}
.modal-open {
  overflow: hidden;
}
.modal {
  display: none;
  overflow: auto;
  overflow-y: scroll;
  position: fixed;
  top: 0;
  right: 0;
  bottom: 0;
  left: 0;
  z-index: 1040;
}
.modal.fade .modal-dialog {
  -webkit-transform: translate(0, -25%);
  -ms-transform: translate(0, -25%);
  transform: translate(0, -25%);
  -webkit-transition: -webkit-transform 0.3s ease-out;
  -moz-transition: -moz-transform 0.3s ease-out;
  -o-transition: -o-transform 0.3s ease-out;
  transition: transform 0.3s ease-out;
}
.modal.in .modal-dialog {
  -webkit-transform: translate(0, 0);
  -ms-transform: translate(0, 0);
  transform: translate(0, 0);
}
.modal-dialog {
  position: relative;
  margin-left: auto;
  margin-right: auto;
  width: auto;
  padding: 10px;
  z-index: 1050;
}
.modal-content {
  position: relative;
  background-color: #ffffff;
  border: 1px solid #999999;
  border: 1px solid rgba(0, 0, 0, 0.2);
  border-radius: 1px;
  -webkit-box-shadow: 0 3px 9px rgba(0, 0, 0, 0.5);
  box-shadow: 0 3px 9px rgba(0, 0, 0, 0.5);
  background-clip: padding-box;
  outline: none;
}
.modal-backdrop {
  position: fixed;
  top: 0;
  right: 0;
  bottom: 0;
  left: 0;
  z-index: 1030;
  background-color: #000000;
}
.modal-backdrop.fade {
  opacity: 0;
  filter: alpha(opacity=0);
}
.modal-backdrop.in {
  opacity: 0.5;
  filter: alpha(opacity=50);
}
.modal-header {
  padding: 15px;
  border-bottom: 1px solid #e5e5e5;
  min-height: 16.81818181px;
}
.modal-header .close {
  margin-top: -2px;
}
.modal-title {
  margin: 0;
  line-height: 1.81818181;
}
.modal-body {
  position: relative;
  padding: 20px;
}
.modal-footer {
  margin-top: 15px;
  padding: 19px 20px 20px;
  text-align: right;
  border-top: 1px solid #e5e5e5;
}
.modal-footer:before,
.modal-footer:after {
  content: " ";
  /* 1 */
  display: table;
  /* 2 */
}
.modal-footer:after {
  clear: both;
}
.modal-footer:before,
.modal-footer:after {
  content: " ";
  /* 1 */
  display: table;
  /* 2 */
}
.modal-footer:after {
  clear: both;
}
.modal-footer .btn + .btn {
  margin-left: 5px;
  margin-bottom: 0;
}
.modal-footer .btn-group .btn + .btn {
  margin-left: -1px;
}
.modal-footer .btn-block + .btn-block {
  margin-left: 0;
}
@media screen and (min-width: 768px) {
  .modal-dialog {
    width: 600px;
    padding-top: 30px;
    padding-bottom: 30px;
  }
  .modal-content {
    -webkit-box-shadow: 0 5px 15px rgba(0, 0, 0, 0.5);
    box-shadow: 0 5px 15px rgba(0, 0, 0, 0.5);
  }
}
.tooltip {
  position: absolute;
  z-index: 1030;
  display: block;
  visibility: visible;
  font-size: 10px;
  line-height: 1.4;
  opacity: 0;
  filter: alpha(opacity=0);
}
.tooltip.in {
  opacity: 0.9;
  filter: alpha(opacity=90);
}
.tooltip.top {
  margin-top: -3px;
  padding: 5px 0;
}
.tooltip.right {
  margin-left: 3px;
  padding: 0 5px;
}
.tooltip.bottom {
  margin-top: 3px;
  padding: 5px 0;
}
.tooltip.left {
  margin-left: -3px;
  padding: 0 5px;
}
.tooltip-inner {
  max-width: 200px;
  padding: 3px 8px;
  color: #ffffff;
  text-align: center;
  text-decoration: none;
  background-color: #000000;
  border-radius: 1px;
}
.tooltip-arrow {
  position: absolute;
  width: 0;
  height: 0;
  border-color: transparent;
  border-style: solid;
}
.tooltip.top .tooltip-arrow {
  bottom: 0;
  left: 50%;
  margin-left: -5px;
  border-width: 5px 5px 0;
  border-top-color: #000000;
}
.tooltip.top-left .tooltip-arrow {
  bottom: 0;
  left: 5px;
  border-width: 5px 5px 0;
  border-top-color: #000000;
}
.tooltip.top-right .tooltip-arrow {
  bottom: 0;
  right: 5px;
  border-width: 5px 5px 0;
  border-top-color: #000000;
}
.tooltip.right .tooltip-arrow {
  top: 50%;
  left: 0;
  margin-top: -5px;
  border-width: 5px 5px 5px 0;
  border-right-color: #000000;
}
.tooltip.left .tooltip-arrow {
  top: 50%;
  right: 0;
  margin-top: -5px;
  border-width: 5px 0 5px 5px;
  border-left-color: #000000;
}
.tooltip.bottom .tooltip-arrow {
  top: 0;
  left: 50%;
  margin-left: -5px;
  border-width: 0 5px 5px;
  border-bottom-color: #000000;
}
.tooltip.bottom-left .tooltip-arrow {
  top: 0;
  left: 5px;
  border-width: 0 5px 5px;
  border-bottom-color: #000000;
}
.tooltip.bottom-right .tooltip-arrow {
  top: 0;
  right: 5px;
  border-width: 0 5px 5px;
  border-bottom-color: #000000;
}
.popover {
  position: absolute;
  top: 0;
  left: 0;
  z-index: 1010;
  display: none;
  max-width: 276px;
  padding: 1px;
  text-align: left;
  background-color: #ffffff;
  background-clip: padding-box;
  border: 1px solid #cccccc;
  border: 1px solid rgba(0, 0, 0, 0.2);
  border-radius: 1px;
  -webkit-box-shadow: 0 5px 10px rgba(0, 0, 0, 0.2);
  box-shadow: 0 5px 10px rgba(0, 0, 0, 0.2);
  white-space: normal;
}
.popover.top {
  margin-top: -10px;
}
.popover.right {
  margin-left: 10px;
}
.popover.bottom {
  margin-top: 10px;
}
.popover.left {
  margin-left: -10px;
}
.popover-title {
  margin: 0;
  padding: 8px 14px;
  font-size: 11px;
  font-weight: normal;
  line-height: 18px;
  background-color: #f7f7f7;
  border-bottom: 1px solid #ebebeb;
  border-radius: 5px 5px 0 0;
}
.popover-content {
  padding: 9px 14px;
}
.popover .arrow,
.popover .arrow:after {
  position: absolute;
  display: block;
  width: 0;
  height: 0;
  border-color: transparent;
  border-style: solid;
}
.popover .arrow {
  border-width: 11px;
}
.popover .arrow:after {
  border-width: 10px;
  content: "";
}
.popover.top .arrow {
  left: 50%;
  margin-left: -11px;
  border-bottom-width: 0;
  border-top-color: #999999;
  border-top-color: rgba(0, 0, 0, 0.25);
  bottom: -11px;
}
.popover.top .arrow:after {
  content: " ";
  bottom: 1px;
  margin-left: -10px;
  border-bottom-width: 0;
  border-top-color: #ffffff;
}
.popover.right .arrow {
  top: 50%;
  left: -11px;
  margin-top: -11px;
  border-left-width: 0;
  border-right-color: #999999;
  border-right-color: rgba(0, 0, 0, 0.25);
}
.popover.right .arrow:after {
  content: " ";
  left: 1px;
  bottom: -10px;
  border-left-width: 0;
  border-right-color: #ffffff;
}
.popover.bottom .arrow {
  left: 50%;
  margin-left: -11px;
  border-top-width: 0;
  border-bottom-color: #999999;
  border-bottom-color: rgba(0, 0, 0, 0.25);
  top: -11px;
}
.popover.bottom .arrow:after {
  content: " ";
  top: 1px;
  margin-left: -10px;
  border-top-width: 0;
  border-bottom-color: #ffffff;
}
.popover.left .arrow {
  top: 50%;
  right: -11px;
  margin-top: -11px;
  border-right-width: 0;
  border-left-color: #999999;
  border-left-color: rgba(0, 0, 0, 0.25);
}
.popover.left .arrow:after {
  content: " ";
  right: 1px;
  border-right-width: 0;
  border-left-color: #ffffff;
  bottom: -10px;
}
.carousel {
  position: relative;
}
.carousel-inner {
  position: relative;
  overflow: hidden;
  width: 100%;
}
.carousel-inner > .item {
  display: none;
  position: relative;
  -webkit-transition: 0.6s ease-in-out left;
  transition: 0.6s ease-in-out left;
}
.carousel-inner > .item > img,
.carousel-inner > .item > a > img {
  display: block;
  max-width: 100%;
  height: auto;
  line-height: 1;
}
.carousel-inner > .active,
.carousel-inner > .next,
.carousel-inner > .prev {
  display: block;
}
.carousel-inner > .active {
  left: 0;
}
.carousel-inner > .next,
.carousel-inner > .prev {
  position: absolute;
  top: 0;
  width: 100%;
}
.carousel-inner > .next {
  left: 100%;
}
.carousel-inner > .prev {
  left: -100%;
}
.carousel-inner > .next.left,
.carousel-inner > .prev.right {
  left: 0;
}
.carousel-inner > .active.left {
  left: -100%;
}
.carousel-inner > .active.right {
  left: 100%;
}
.carousel-control {
  position: absolute;
  top: 0;
  left: 0;
  bottom: 0;
  width: 15%;
  opacity: 0.5;
  filter: alpha(opacity=50);
  font-size: 20px;
  color: #ffffff;
  text-align: center;
  text-shadow: 0 1px 2px rgba(0, 0, 0, 0.6);
}
.carousel-control.left {
  background-image: -webkit-gradient(linear, 0% top, 100% top, from(rgba(0, 0, 0, 0.5)), to(rgba(0, 0, 0, 0.0001)));
  background-image: -webkit-linear-gradient(left, color-stop(rgba(0, 0, 0, 0.5) 0%), color-stop(rgba(0, 0, 0, 0.0001) 100%));
  background-image: -moz-linear-gradient(left, rgba(0, 0, 0, 0.5) 0%, rgba(0, 0, 0, 0.0001) 100%);
  background-image: linear-gradient(to right, rgba(0, 0, 0, 0.5) 0%, rgba(0, 0, 0, 0.0001) 100%);
  background-repeat: repeat-x;
  filter: progid:DXImageTransform.Microsoft.gradient(startColorstr='#80000000', endColorstr='#00000000', GradientType=1);
}
.carousel-control.right {
  left: auto;
  right: 0;
  background-image: -webkit-gradient(linear, 0% top, 100% top, from(rgba(0, 0, 0, 0.0001)), to(rgba(0, 0, 0, 0.5)));
  background-image: -webkit-linear-gradient(left, color-stop(rgba(0, 0, 0, 0.0001) 0%), color-stop(rgba(0, 0, 0, 0.5) 100%));
  background-image: -moz-linear-gradient(left, rgba(0, 0, 0, 0.0001) 0%, rgba(0, 0, 0, 0.5) 100%);
  background-image: linear-gradient(to right, rgba(0, 0, 0, 0.0001) 0%, rgba(0, 0, 0, 0.5) 100%);
  background-repeat: repeat-x;
  filter: progid:DXImageTransform.Microsoft.gradient(startColorstr='#00000000', endColorstr='#80000000', GradientType=1);
}
.carousel-control:hover,
.carousel-control:focus {
  color: #ffffff;
  text-decoration: none;
  opacity: 0.9;
  filter: alpha(opacity=90);
}
.carousel-control .icon-prev,
.carousel-control .icon-next,
.carousel-control .glyphicon-chevron-left,
.carousel-control .glyphicon-chevron-right {
  position: absolute;
  top: 50%;
  z-index: 5;
  display: inline-block;
}
.carousel-control .icon-prev,
.carousel-control .glyphicon-chevron-left {
  left: 50%;
}
.carousel-control .icon-next,
.carousel-control .glyphicon-chevron-right {
  right: 50%;
}
.carousel-control .icon-prev,
.carousel-control .icon-next {
  width: 20px;
  height: 20px;
  margin-top: -10px;
  margin-left: -10px;
  font-family: serif;
}
.carousel-control .icon-prev:before {
  content: '\2039';
}
.carousel-control .icon-next:before {
  content: '\203a';
}
.carousel-indicators {
  position: absolute;
  bottom: 10px;
  left: 50%;
  z-index: 15;
  width: 60%;
  margin-left: -30%;
  padding-left: 0;
  list-style: none;
  text-align: center;
}
.carousel-indicators li {
  display: inline-block;
  width: 10px;
  height: 10px;
  margin: 1px;
  text-indent: -999px;
  border: 1px solid #ffffff;
  border-radius: 10px;
  cursor: pointer;
  background-color: #000 \9;
  background-color: rgba(0, 0, 0, 0);
}
.carousel-indicators .active {
  margin: 0;
  width: 12px;
  height: 12px;
  background-color: #ffffff;
}
.carousel-caption {
  position: absolute;
  left: 15%;
  right: 15%;
  bottom: 20px;
  z-index: 10;
  padding-top: 20px;
  padding-bottom: 20px;
  color: #ffffff;
  text-align: center;
  text-shadow: 0 1px 2px rgba(0, 0, 0, 0.6);
}
.carousel-caption .btn {
  text-shadow: none;
}
@media screen and (min-width: 768px) {
  .carousel-control .glyphicons-chevron-left,
  .carousel-control .glyphicons-chevron-right,
  .carousel-control .icon-prev,
  .carousel-control .icon-next {
    width: 30px;
    height: 30px;
    margin-top: -15px;
    margin-left: -15px;
    font-size: 30px;
  }
  .carousel-caption {
    left: 20%;
    right: 20%;
    padding-bottom: 30px;
  }
  .carousel-indicators {
    bottom: 20px;
  }
}
.clearfix:before,
.clearfix:after {
  content: " ";
  /* 1 */
  display: table;
  /* 2 */
}
.clearfix:after {
  clear: both;
}
.center-block {
  display: block;
  margin-left: auto;
  margin-right: auto;
}
.pull-right {
  float: right !important;
}
.pull-left {
  float: left !important;
}
.hide {
  display: none !important;
}
.show {
  display: block !important;
}
.invisible {
  visibility: hidden;
}
.text-hide {
  font: 0/0 a;
  color: transparent;
  text-shadow: none;
  background-color: transparent;
  border: 0;
}
.hidden {
  display: none !important;
  visibility: hidden !important;
}
.affix {
  position: fixed;
}
@-ms-viewport {
  width: device-width;
}
.visible-xs,
tr.visible-xs,
th.visible-xs,
td.visible-xs {
  display: none !important;
}
@media (max-width: 767px) {
  .visible-xs {
    display: block !important;
  }
  tr.visible-xs {
    display: table-row !important;
  }
  th.visible-xs,
  td.visible-xs {
    display: table-cell !important;
  }
}
@media (min-width: 768px) and (max-width: 991px) {
  .visible-xs.visible-sm {
    display: block !important;
  }
  tr.visible-xs.visible-sm {
    display: table-row !important;
  }
  th.visible-xs.visible-sm,
  td.visible-xs.visible-sm {
    display: table-cell !important;
  }
}
@media (min-width: 992px) and (max-width: 1199px) {
  .visible-xs.visible-md {
    display: block !important;
  }
  tr.visible-xs.visible-md {
    display: table-row !important;
  }
  th.visible-xs.visible-md,
  td.visible-xs.visible-md {
    display: table-cell !important;
  }
}
@media (min-width: 1200px) {
  .visible-xs.visible-lg {
    display: block !important;
  }
  tr.visible-xs.visible-lg {
    display: table-row !important;
  }
  th.visible-xs.visible-lg,
  td.visible-xs.visible-lg {
    display: table-cell !important;
  }
}
.visible-sm,
tr.visible-sm,
th.visible-sm,
td.visible-sm {
  display: none !important;
}
@media (max-width: 767px) {
  .visible-sm.visible-xs {
    display: block !important;
  }
  tr.visible-sm.visible-xs {
    display: table-row !important;
  }
  th.visible-sm.visible-xs,
  td.visible-sm.visible-xs {
    display: table-cell !important;
  }
}
@media (min-width: 768px) and (max-width: 991px) {
  .visible-sm {
    display: block !important;
  }
  tr.visible-sm {
    display: table-row !important;
  }
  th.visible-sm,
  td.visible-sm {
    display: table-cell !important;
  }
}
@media (min-width: 992px) and (max-width: 1199px) {
  .visible-sm.visible-md {
    display: block !important;
  }
  tr.visible-sm.visible-md {
    display: table-row !important;
  }
  th.visible-sm.visible-md,
  td.visible-sm.visible-md {
    display: table-cell !important;
  }
}
@media (min-width: 1200px) {
  .visible-sm.visible-lg {
    display: block !important;
  }
  tr.visible-sm.visible-lg {
    display: table-row !important;
  }
  th.visible-sm.visible-lg,
  td.visible-sm.visible-lg {
    display: table-cell !important;
  }
}
.visible-md,
tr.visible-md,
th.visible-md,
td.visible-md {
  display: none !important;
}
@media (max-width: 767px) {
  .visible-md.visible-xs {
    display: block !important;
  }
  tr.visible-md.visible-xs {
    display: table-row !important;
  }
  th.visible-md.visible-xs,
  td.visible-md.visible-xs {
    display: table-cell !important;
  }
}
@media (min-width: 768px) and (max-width: 991px) {
  .visible-md.visible-sm {
    display: block !important;
  }
  tr.visible-md.visible-sm {
    display: table-row !important;
  }
  th.visible-md.visible-sm,
  td.visible-md.visible-sm {
    display: table-cell !important;
  }
}
@media (min-width: 992px) and (max-width: 1199px) {
  .visible-md {
    display: block !important;
  }
  tr.visible-md {
    display: table-row !important;
  }
  th.visible-md,
  td.visible-md {
    display: table-cell !important;
  }
}
@media (min-width: 1200px) {
  .visible-md.visible-lg {
    display: block !important;
  }
  tr.visible-md.visible-lg {
    display: table-row !important;
  }
  th.visible-md.visible-lg,
  td.visible-md.visible-lg {
    display: table-cell !important;
  }
}
.visible-lg,
tr.visible-lg,
th.visible-lg,
td.visible-lg {
  display: none !important;
}
@media (max-width: 767px) {
  .visible-lg.visible-xs {
    display: block !important;
  }
  tr.visible-lg.visible-xs {
    display: table-row !important;
  }
  th.visible-lg.visible-xs,
  td.visible-lg.visible-xs {
    display: table-cell !important;
  }
}
@media (min-width: 768px) and (max-width: 991px) {
  .visible-lg.visible-sm {
    display: block !important;
  }
  tr.visible-lg.visible-sm {
    display: table-row !important;
  }
  th.visible-lg.visible-sm,
  td.visible-lg.visible-sm {
    display: table-cell !important;
  }
}
@media (min-width: 992px) and (max-width: 1199px) {
  .visible-lg.visible-md {
    display: block !important;
  }
  tr.visible-lg.visible-md {
    display: table-row !important;
  }
  th.visible-lg.visible-md,
  td.visible-lg.visible-md {
    display: table-cell !important;
  }
}
@media (min-width: 1200px) {
  .visible-lg {
    display: block !important;
  }
  tr.visible-lg {
    display: table-row !important;
  }
  th.visible-lg,
  td.visible-lg {
    display: table-cell !important;
  }
}
.hidden-xs {
  display: block !important;
}
tr.hidden-xs {
  display: table-row !important;
}
th.hidden-xs,
td.hidden-xs {
  display: table-cell !important;
}
@media (max-width: 767px) {
  .hidden-xs,
  tr.hidden-xs,
  th.hidden-xs,
  td.hidden-xs {
    display: none !important;
  }
}
@media (min-width: 768px) and (max-width: 991px) {
  .hidden-xs.hidden-sm,
  tr.hidden-xs.hidden-sm,
  th.hidden-xs.hidden-sm,
  td.hidden-xs.hidden-sm {
    display: none !important;
  }
}
@media (min-width: 992px) and (max-width: 1199px) {
  .hidden-xs.hidden-md,
  tr.hidden-xs.hidden-md,
  th.hidden-xs.hidden-md,
  td.hidden-xs.hidden-md {
    display: none !important;
  }
}
@media (min-width: 1200px) {
  .hidden-xs.hidden-lg,
  tr.hidden-xs.hidden-lg,
  th.hidden-xs.hidden-lg,
  td.hidden-xs.hidden-lg {
    display: none !important;
  }
}
.hidden-sm {
  display: block !important;
}
tr.hidden-sm {
  display: table-row !important;
}
th.hidden-sm,
td.hidden-sm {
  display: table-cell !important;
}
@media (max-width: 767px) {
  .hidden-sm.hidden-xs,
  tr.hidden-sm.hidden-xs,
  th.hidden-sm.hidden-xs,
  td.hidden-sm.hidden-xs {
    display: none !important;
  }
}
@media (min-width: 768px) and (max-width: 991px) {
  .hidden-sm,
  tr.hidden-sm,
  th.hidden-sm,
  td.hidden-sm {
    display: none !important;
  }
}
@media (min-width: 992px) and (max-width: 1199px) {
  .hidden-sm.hidden-md,
  tr.hidden-sm.hidden-md,
  th.hidden-sm.hidden-md,
  td.hidden-sm.hidden-md {
    display: none !important;
  }
}
@media (min-width: 1200px) {
  .hidden-sm.hidden-lg,
  tr.hidden-sm.hidden-lg,
  th.hidden-sm.hidden-lg,
  td.hidden-sm.hidden-lg {
    display: none !important;
  }
}
.hidden-md {
  display: block !important;
}
tr.hidden-md {
  display: table-row !important;
}
th.hidden-md,
td.hidden-md {
  display: table-cell !important;
}
@media (max-width: 767px) {
  .hidden-md.hidden-xs,
  tr.hidden-md.hidden-xs,
  th.hidden-md.hidden-xs,
  td.hidden-md.hidden-xs {
    display: none !important;
  }
}
@media (min-width: 768px) and (max-width: 991px) {
  .hidden-md.hidden-sm,
  tr.hidden-md.hidden-sm,
  th.hidden-md.hidden-sm,
  td.hidden-md.hidden-sm {
    display: none !important;
  }
}
@media (min-width: 992px) and (max-width: 1199px) {
  .hidden-md,
  tr.hidden-md,
  th.hidden-md,
  td.hidden-md {
    display: none !important;
  }
}
@media (min-width: 1200px) {
  .hidden-md.hidden-lg,
  tr.hidden-md.hidden-lg,
  th.hidden-md.hidden-lg,
  td.hidden-md.hidden-lg {
    display: none !important;
  }
}
.hidden-lg {
  display: block !important;
}
tr.hidden-lg {
  display: table-row !important;
}
th.hidden-lg,
td.hidden-lg {
  display: table-cell !important;
}
@media (max-width: 767px) {
  .hidden-lg.hidden-xs,
  tr.hidden-lg.hidden-xs,
  th.hidden-lg.hidden-xs,
  td.hidden-lg.hidden-xs {
    display: none !important;
  }
}
@media (min-width: 768px) and (max-width: 991px) {
  .hidden-lg.hidden-sm,
  tr.hidden-lg.hidden-sm,
  th.hidden-lg.hidden-sm,
  td.hidden-lg.hidden-sm {
    display: none !important;
  }
}
@media (min-width: 992px) and (max-width: 1199px) {
  .hidden-lg.hidden-md,
  tr.hidden-lg.hidden-md,
  th.hidden-lg.hidden-md,
  td.hidden-lg.hidden-md {
    display: none !important;
  }
}
@media (min-width: 1200px) {
  .hidden-lg,
  tr.hidden-lg,
  th.hidden-lg,
  td.hidden-lg {
    display: none !important;
  }
}
.visible-print,
tr.visible-print,
th.visible-print,
td.visible-print {
  display: none !important;
}
@media print {
  .visible-print {
    display: block !important;
  }
  tr.visible-print {
    display: table-row !important;
  }
  th.visible-print,
  td.visible-print {
    display: table-cell !important;
  }
  .hidden-print,
  tr.hidden-print,
  th.hidden-print,
  td.hidden-print {
    display: none !important;
  }
}
/* Font Awesome */
/*!
 *  Font Awesome 4.0.3 by @davegandy - http://fontawesome.io - @fontawesome
 *  License - http://fontawesome.io/license (Font: SIL OFL 1.1, CSS: MIT License)
 */
/* FONT PATH
 * -------------------------- */
@font-face {
  font-family: 'FontAwesome';
  src: url('../../components/font-awesome/fonts/fontawesome-webfont.eot?v=4.0.3');
  src: url('../../components/font-awesome/fonts/fontawesome-webfont.eot?#iefix&v=4.0.3') format('embedded-opentype'), url('../../components/font-awesome/fonts/fontawesome-webfont.woff?v=4.0.3') format('woff'), url('../../components/font-awesome/fonts/fontawesome-webfont.ttf?v=4.0.3') format('truetype'), url('../../components/font-awesome/fonts/fontawesome-webfont.svg?v=4.0.3#fontawesomeregular') format('svg');
  font-weight: normal;
  font-style: normal;
}
.fa {
  display: inline-block;
  font-family: FontAwesome;
  font-style: normal;
  font-weight: normal;
  line-height: 1;
  -webkit-font-smoothing: antialiased;
  -moz-osx-font-smoothing: grayscale;
}
/* makes the font 33% larger relative to the icon container */
.fa-lg {
  font-size: 1.3333333333333333em;
  line-height: 0.75em;
  vertical-align: -15%;
}
.fa-2x {
  font-size: 2em;
}
.fa-3x {
  font-size: 3em;
}
.fa-4x {
  font-size: 4em;
}
.fa-5x {
  font-size: 5em;
}
.fa-fw {
  width: 1.2857142857142858em;
  text-align: center;
}
.fa-ul {
  padding-left: 0;
  margin-left: 2.142857142857143em;
  list-style-type: none;
}
.fa-ul > li {
  position: relative;
}
.fa-li {
  position: absolute;
  left: -2.142857142857143em;
  width: 2.142857142857143em;
  top: 0.14285714285714285em;
  text-align: center;
}
.fa-li.fa-lg {
  left: -1.8571428571428572em;
}
.fa-border {
  padding: .2em .25em .15em;
  border: solid 0.08em #eeeeee;
  border-radius: .1em;
}
.pull-right {
  float: right;
}
.pull-left {
  float: left;
}
.fa.pull-left {
  margin-right: .3em;
}
.fa.pull-right {
  margin-left: .3em;
}
.fa-spin {
  -webkit-animation: spin 2s infinite linear;
  -moz-animation: spin 2s infinite linear;
  -o-animation: spin 2s infinite linear;
  animation: spin 2s infinite linear;
}
@-moz-keyframes spin {
  0% {
    -moz-transform: rotate(0deg);
  }
  100% {
    -moz-transform: rotate(359deg);
  }
}
@-webkit-keyframes spin {
  0% {
    -webkit-transform: rotate(0deg);
  }
  100% {
    -webkit-transform: rotate(359deg);
  }
}
@-o-keyframes spin {
  0% {
    -o-transform: rotate(0deg);
  }
  100% {
    -o-transform: rotate(359deg);
  }
}
@-ms-keyframes spin {
  0% {
    -ms-transform: rotate(0deg);
  }
  100% {
    -ms-transform: rotate(359deg);
  }
}
@keyframes spin {
  0% {
    transform: rotate(0deg);
  }
  100% {
    transform: rotate(359deg);
  }
}
.fa-rotate-90 {
  filter: progid:DXImageTransform.Microsoft.BasicImage(rotation=1);
  -webkit-transform: rotate(90deg);
  -moz-transform: rotate(90deg);
  -ms-transform: rotate(90deg);
  -o-transform: rotate(90deg);
  transform: rotate(90deg);
}
.fa-rotate-180 {
  filter: progid:DXImageTransform.Microsoft.BasicImage(rotation=2);
  -webkit-transform: rotate(180deg);
  -moz-transform: rotate(180deg);
  -ms-transform: rotate(180deg);
  -o-transform: rotate(180deg);
  transform: rotate(180deg);
}
.fa-rotate-270 {
  filter: progid:DXImageTransform.Microsoft.BasicImage(rotation=3);
  -webkit-transform: rotate(270deg);
  -moz-transform: rotate(270deg);
  -ms-transform: rotate(270deg);
  -o-transform: rotate(270deg);
  transform: rotate(270deg);
}
.fa-flip-horizontal {
  filter: progid:DXImageTransform.Microsoft.BasicImage(rotation=0, mirror=1);
  -webkit-transform: scale(-1, 1);
  -moz-transform: scale(-1, 1);
  -ms-transform: scale(-1, 1);
  -o-transform: scale(-1, 1);
  transform: scale(-1, 1);
}
.fa-flip-vertical {
  filter: progid:DXImageTransform.Microsoft.BasicImage(rotation=2, mirror=1);
  -webkit-transform: scale(1, -1);
  -moz-transform: scale(1, -1);
  -ms-transform: scale(1, -1);
  -o-transform: scale(1, -1);
  transform: scale(1, -1);
}
.fa-stack {
  position: relative;
  display: inline-block;
  width: 2em;
  height: 2em;
  line-height: 2em;
  vertical-align: middle;
}
.fa-stack-1x,
.fa-stack-2x {
  position: absolute;
  left: 0;
  width: 100%;
  text-align: center;
}
.fa-stack-1x {
  line-height: inherit;
}
.fa-stack-2x {
  font-size: 2em;
}
.fa-inverse {
  color: #ffffff;
}
/* Font Awesome uses the Unicode Private Use Area (PUA) to ensure screen
   readers do not read off random characters that represent icons */
.fa-glass:before {
  content: "\f000";
}
.fa-music:before {
  content: "\f001";
}
.fa-search:before {
  content: "\f002";
}
.fa-envelope-o:before {
  content: "\f003";
}
.fa-heart:before {
  content: "\f004";
}
.fa-star:before {
  content: "\f005";
}
.fa-star-o:before {
  content: "\f006";
}
.fa-user:before {
  content: "\f007";
}
.fa-film:before {
  content: "\f008";
}
.fa-th-large:before {
  content: "\f009";
}
.fa-th:before {
  content: "\f00a";
}
.fa-th-list:before {
  content: "\f00b";
}
.fa-check:before {
  content: "\f00c";
}
.fa-times:before {
  content: "\f00d";
}
.fa-search-plus:before {
  content: "\f00e";
}
.fa-search-minus:before {
  content: "\f010";
}
.fa-power-off:before {
  content: "\f011";
}
.fa-signal:before {
  content: "\f012";
}
.fa-gear:before,
.fa-cog:before {
  content: "\f013";
}
.fa-trash-o:before {
  content: "\f014";
}
.fa-home:before {
  content: "\f015";
}
.fa-file-o:before {
  content: "\f016";
}
.fa-clock-o:before {
  content: "\f017";
}
.fa-road:before {
  content: "\f018";
}
.fa-download:before {
  content: "\f019";
}
.fa-arrow-circle-o-down:before {
  content: "\f01a";
}
.fa-arrow-circle-o-up:before {
  content: "\f01b";
}
.fa-inbox:before {
  content: "\f01c";
}
.fa-play-circle-o:before {
  content: "\f01d";
}
.fa-rotate-right:before,
.fa-repeat:before {
  content: "\f01e";
}
.fa-refresh:before {
  content: "\f021";
}
.fa-list-alt:before {
  content: "\f022";
}
.fa-lock:before {
  content: "\f023";
}
.fa-flag:before {
  content: "\f024";
}
.fa-headphones:before {
  content: "\f025";
}
.fa-volume-off:before {
  content: "\f026";
}
.fa-volume-down:before {
  content: "\f027";
}
.fa-volume-up:before {
  content: "\f028";
}
.fa-qrcode:before {
  content: "\f029";
}
.fa-barcode:before {
  content: "\f02a";
}
.fa-tag:before {
  content: "\f02b";
}
.fa-tags:before {
  content: "\f02c";
}
.fa-book:before {
  content: "\f02d";
}
.fa-bookmark:before {
  content: "\f02e";
}
.fa-print:before {
  content: "\f02f";
}
.fa-camera:before {
  content: "\f030";
}
.fa-font:before {
  content: "\f031";
}
.fa-bold:before {
  content: "\f032";
}
.fa-italic:before {
  content: "\f033";
}
.fa-text-height:before {
  content: "\f034";
}
.fa-text-width:before {
  content: "\f035";
}
.fa-align-left:before {
  content: "\f036";
}
.fa-align-center:before {
  content: "\f037";
}
.fa-align-right:before {
  content: "\f038";
}
.fa-align-justify:before {
  content: "\f039";
}
.fa-list:before {
  content: "\f03a";
}
.fa-dedent:before,
.fa-outdent:before {
  content: "\f03b";
}
.fa-indent:before {
  content: "\f03c";
}
.fa-video-camera:before {
  content: "\f03d";
}
.fa-picture-o:before {
  content: "\f03e";
}
.fa-pencil:before {
  content: "\f040";
}
.fa-map-marker:before {
  content: "\f041";
}
.fa-adjust:before {
  content: "\f042";
}
.fa-tint:before {
  content: "\f043";
}
.fa-edit:before,
.fa-pencil-square-o:before {
  content: "\f044";
}
.fa-share-square-o:before {
  content: "\f045";
}
.fa-check-square-o:before {
  content: "\f046";
}
.fa-arrows:before {
  content: "\f047";
}
.fa-step-backward:before {
  content: "\f048";
}
.fa-fast-backward:before {
  content: "\f049";
}
.fa-backward:before {
  content: "\f04a";
}
.fa-play:before {
  content: "\f04b";
}
.fa-pause:before {
  content: "\f04c";
}
.fa-stop:before {
  content: "\f04d";
}
.fa-forward:before {
  content: "\f04e";
}
.fa-fast-forward:before {
  content: "\f050";
}
.fa-step-forward:before {
  content: "\f051";
}
.fa-eject:before {
  content: "\f052";
}
.fa-chevron-left:before {
  content: "\f053";
}
.fa-chevron-right:before {
  content: "\f054";
}
.fa-plus-circle:before {
  content: "\f055";
}
.fa-minus-circle:before {
  content: "\f056";
}
.fa-times-circle:before {
  content: "\f057";
}
.fa-check-circle:before {
  content: "\f058";
}
.fa-question-circle:before {
  content: "\f059";
}
.fa-info-circle:before {
  content: "\f05a";
}
.fa-crosshairs:before {
  content: "\f05b";
}
.fa-times-circle-o:before {
  content: "\f05c";
}
.fa-check-circle-o:before {
  content: "\f05d";
}
.fa-ban:before {
  content: "\f05e";
}
.fa-arrow-left:before {
  content: "\f060";
}
.fa-arrow-right:before {
  content: "\f061";
}
.fa-arrow-up:before {
  content: "\f062";
}
.fa-arrow-down:before {
  content: "\f063";
}
.fa-mail-forward:before,
.fa-share:before {
  content: "\f064";
}
.fa-expand:before {
  content: "\f065";
}
.fa-compress:before {
  content: "\f066";
}
.fa-plus:before {
  content: "\f067";
}
.fa-minus:before {
  content: "\f068";
}
.fa-asterisk:before {
  content: "\f069";
}
.fa-exclamation-circle:before {
  content: "\f06a";
}
.fa-gift:before {
  content: "\f06b";
}
.fa-leaf:before {
  content: "\f06c";
}
.fa-fire:before {
  content: "\f06d";
}
.fa-eye:before {
  content: "\f06e";
}
.fa-eye-slash:before {
  content: "\f070";
}
.fa-warning:before,
.fa-exclamation-triangle:before {
  content: "\f071";
}
.fa-plane:before {
  content: "\f072";
}
.fa-calendar:before {
  content: "\f073";
}
.fa-random:before {
  content: "\f074";
}
.fa-comment:before {
  content: "\f075";
}
.fa-magnet:before {
  content: "\f076";
}
.fa-chevron-up:before {
  content: "\f077";
}
.fa-chevron-down:before {
  content: "\f078";
}
.fa-retweet:before {
  content: "\f079";
}
.fa-shopping-cart:before {
  content: "\f07a";
}
.fa-folder:before {
  content: "\f07b";
}
.fa-folder-open:before {
  content: "\f07c";
}
.fa-arrows-v:before {
  content: "\f07d";
}
.fa-arrows-h:before {
  content: "\f07e";
}
.fa-bar-chart-o:before {
  content: "\f080";
}
.fa-twitter-square:before {
  content: "\f081";
}
.fa-facebook-square:before {
  content: "\f082";
}
.fa-camera-retro:before {
  content: "\f083";
}
.fa-key:before {
  content: "\f084";
}
.fa-gears:before,
.fa-cogs:before {
  content: "\f085";
}
.fa-comments:before {
  content: "\f086";
}
.fa-thumbs-o-up:before {
  content: "\f087";
}
.fa-thumbs-o-down:before {
  content: "\f088";
}
.fa-star-half:before {
  content: "\f089";
}
.fa-heart-o:before {
  content: "\f08a";
}
.fa-sign-out:before {
  content: "\f08b";
}
.fa-linkedin-square:before {
  content: "\f08c";
}
.fa-thumb-tack:before {
  content: "\f08d";
}
.fa-external-link:before {
  content: "\f08e";
}
.fa-sign-in:before {
  content: "\f090";
}
.fa-trophy:before {
  content: "\f091";
}
.fa-github-square:before {
  content: "\f092";
}
.fa-upload:before {
  content: "\f093";
}
.fa-lemon-o:before {
  content: "\f094";
}
.fa-phone:before {
  content: "\f095";
}
.fa-square-o:before {
  content: "\f096";
}
.fa-bookmark-o:before {
  content: "\f097";
}
.fa-phone-square:before {
  content: "\f098";
}
.fa-twitter:before {
  content: "\f099";
}
.fa-facebook:before {
  content: "\f09a";
}
.fa-github:before {
  content: "\f09b";
}
.fa-unlock:before {
  content: "\f09c";
}
.fa-credit-card:before {
  content: "\f09d";
}
.fa-rss:before {
  content: "\f09e";
}
.fa-hdd-o:before {
  content: "\f0a0";
}
.fa-bullhorn:before {
  content: "\f0a1";
}
.fa-bell:before {
  content: "\f0f3";
}
.fa-certificate:before {
  content: "\f0a3";
}
.fa-hand-o-right:before {
  content: "\f0a4";
}
.fa-hand-o-left:before {
  content: "\f0a5";
}
.fa-hand-o-up:before {
  content: "\f0a6";
}
.fa-hand-o-down:before {
  content: "\f0a7";
}
.fa-arrow-circle-left:before {
  content: "\f0a8";
}
.fa-arrow-circle-right:before {
  content: "\f0a9";
}
.fa-arrow-circle-up:before {
  content: "\f0aa";
}
.fa-arrow-circle-down:before {
  content: "\f0ab";
}
.fa-globe:before {
  content: "\f0ac";
}
.fa-wrench:before {
  content: "\f0ad";
}
.fa-tasks:before {
  content: "\f0ae";
}
.fa-filter:before {
  content: "\f0b0";
}
.fa-briefcase:before {
  content: "\f0b1";
}
.fa-arrows-alt:before {
  content: "\f0b2";
}
.fa-group:before,
.fa-users:before {
  content: "\f0c0";
}
.fa-chain:before,
.fa-link:before {
  content: "\f0c1";
}
.fa-cloud:before {
  content: "\f0c2";
}
.fa-flask:before {
  content: "\f0c3";
}
.fa-cut:before,
.fa-scissors:before {
  content: "\f0c4";
}
.fa-copy:before,
.fa-files-o:before {
  content: "\f0c5";
}
.fa-paperclip:before {
  content: "\f0c6";
}
.fa-save:before,
.fa-floppy-o:before {
  content: "\f0c7";
}
.fa-square:before {
  content: "\f0c8";
}
.fa-bars:before {
  content: "\f0c9";
}
.fa-list-ul:before {
  content: "\f0ca";
}
.fa-list-ol:before {
  content: "\f0cb";
}
.fa-strikethrough:before {
  content: "\f0cc";
}
.fa-underline:before {
  content: "\f0cd";
}
.fa-table:before {
  content: "\f0ce";
}
.fa-magic:before {
  content: "\f0d0";
}
.fa-truck:before {
  content: "\f0d1";
}
.fa-pinterest:before {
  content: "\f0d2";
}
.fa-pinterest-square:before {
  content: "\f0d3";
}
.fa-google-plus-square:before {
  content: "\f0d4";
}
.fa-google-plus:before {
  content: "\f0d5";
}
.fa-money:before {
  content: "\f0d6";
}
.fa-caret-down:before {
  content: "\f0d7";
}
.fa-caret-up:before {
  content: "\f0d8";
}
.fa-caret-left:before {
  content: "\f0d9";
}
.fa-caret-right:before {
  content: "\f0da";
}
.fa-columns:before {
  content: "\f0db";
}
.fa-unsorted:before,
.fa-sort:before {
  content: "\f0dc";
}
.fa-sort-down:before,
.fa-sort-asc:before {
  content: "\f0dd";
}
.fa-sort-up:before,
.fa-sort-desc:before {
  content: "\f0de";
}
.fa-envelope:before {
  content: "\f0e0";
}
.fa-linkedin:before {
  content: "\f0e1";
}
.fa-rotate-left:before,
.fa-undo:before {
  content: "\f0e2";
}
.fa-legal:before,
.fa-gavel:before {
  content: "\f0e3";
}
.fa-dashboard:before,
.fa-tachometer:before {
  content: "\f0e4";
}
.fa-comment-o:before {
  content: "\f0e5";
}
.fa-comments-o:before {
  content: "\f0e6";
}
.fa-flash:before,
.fa-bolt:before {
  content: "\f0e7";
}
.fa-sitemap:before {
  content: "\f0e8";
}
.fa-umbrella:before {
  content: "\f0e9";
}
.fa-paste:before,
.fa-clipboard:before {
  content: "\f0ea";
}
.fa-lightbulb-o:before {
  content: "\f0eb";
}
.fa-exchange:before {
  content: "\f0ec";
}
.fa-cloud-download:before {
  content: "\f0ed";
}
.fa-cloud-upload:before {
  content: "\f0ee";
}
.fa-user-md:before {
  content: "\f0f0";
}
.fa-stethoscope:before {
  content: "\f0f1";
}
.fa-suitcase:before {
  content: "\f0f2";
}
.fa-bell-o:before {
  content: "\f0a2";
}
.fa-coffee:before {
  content: "\f0f4";
}
.fa-cutlery:before {
  content: "\f0f5";
}
.fa-file-text-o:before {
  content: "\f0f6";
}
.fa-building-o:before {
  content: "\f0f7";
}
.fa-hospital-o:before {
  content: "\f0f8";
}
.fa-ambulance:before {
  content: "\f0f9";
}
.fa-medkit:before {
  content: "\f0fa";
}
.fa-fighter-jet:before {
  content: "\f0fb";
}
.fa-beer:before {
  content: "\f0fc";
}
.fa-h-square:before {
  content: "\f0fd";
}
.fa-plus-square:before {
  content: "\f0fe";
}
.fa-angle-double-left:before {
  content: "\f100";
}
.fa-angle-double-right:before {
  content: "\f101";
}
.fa-angle-double-up:before {
  content: "\f102";
}
.fa-angle-double-down:before {
  content: "\f103";
}
.fa-angle-left:before {
  content: "\f104";
}
.fa-angle-right:before {
  content: "\f105";
}
.fa-angle-up:before {
  content: "\f106";
}
.fa-angle-down:before {
  content: "\f107";
}
.fa-desktop:before {
  content: "\f108";
}
.fa-laptop:before {
  content: "\f109";
}
.fa-tablet:before {
  content: "\f10a";
}
.fa-mobile-phone:before,
.fa-mobile:before {
  content: "\f10b";
}
.fa-circle-o:before {
  content: "\f10c";
}
.fa-quote-left:before {
  content: "\f10d";
}
.fa-quote-right:before {
  content: "\f10e";
}
.fa-spinner:before {
  content: "\f110";
}
.fa-circle:before {
  content: "\f111";
}
.fa-mail-reply:before,
.fa-reply:before {
  content: "\f112";
}
.fa-github-alt:before {
  content: "\f113";
}
.fa-folder-o:before {
  content: "\f114";
}
.fa-folder-open-o:before {
  content: "\f115";
}
.fa-smile-o:before {
  content: "\f118";
}
.fa-frown-o:before {
  content: "\f119";
}
.fa-meh-o:before {
  content: "\f11a";
}
.fa-gamepad:before {
  content: "\f11b";
}
.fa-keyboard-o:before {
  content: "\f11c";
}
.fa-flag-o:before {
  content: "\f11d";
}
.fa-flag-checkered:before {
  content: "\f11e";
}
.fa-terminal:before {
  content: "\f120";
}
.fa-code:before {
  content: "\f121";
}
.fa-reply-all:before {
  content: "\f122";
}
.fa-mail-reply-all:before {
  content: "\f122";
}
.fa-star-half-empty:before,
.fa-star-half-full:before,
.fa-star-half-o:before {
  content: "\f123";
}
.fa-location-arrow:before {
  content: "\f124";
}
.fa-crop:before {
  content: "\f125";
}
.fa-code-fork:before {
  content: "\f126";
}
.fa-unlink:before,
.fa-chain-broken:before {
  content: "\f127";
}
.fa-question:before {
  content: "\f128";
}
.fa-info:before {
  content: "\f129";
}
.fa-exclamation:before {
  content: "\f12a";
}
.fa-superscript:before {
  content: "\f12b";
}
.fa-subscript:before {
  content: "\f12c";
}
.fa-eraser:before {
  content: "\f12d";
}
.fa-puzzle-piece:before {
  content: "\f12e";
}
.fa-microphone:before {
  content: "\f130";
}
.fa-microphone-slash:before {
  content: "\f131";
}
.fa-shield:before {
  content: "\f132";
}
.fa-calendar-o:before {
  content: "\f133";
}
.fa-fire-extinguisher:before {
  content: "\f134";
}
.fa-rocket:before {
  content: "\f135";
}
.fa-maxcdn:before {
  content: "\f136";
}
.fa-chevron-circle-left:before {
  content: "\f137";
}
.fa-chevron-circle-right:before {
  content: "\f138";
}
.fa-chevron-circle-up:before {
  content: "\f139";
}
.fa-chevron-circle-down:before {
  content: "\f13a";
}
.fa-html5:before {
  content: "\f13b";
}
.fa-css3:before {
  content: "\f13c";
}
.fa-anchor:before {
  content: "\f13d";
}
.fa-unlock-alt:before {
  content: "\f13e";
}
.fa-bullseye:before {
  content: "\f140";
}
.fa-ellipsis-h:before {
  content: "\f141";
}
.fa-ellipsis-v:before {
  content: "\f142";
}
.fa-rss-square:before {
  content: "\f143";
}
.fa-play-circle:before {
  content: "\f144";
}
.fa-ticket:before {
  content: "\f145";
}
.fa-minus-square:before {
  content: "\f146";
}
.fa-minus-square-o:before {
  content: "\f147";
}
.fa-level-up:before {
  content: "\f148";
}
.fa-level-down:before {
  content: "\f149";
}
.fa-check-square:before {
  content: "\f14a";
}
.fa-pencil-square:before {
  content: "\f14b";
}
.fa-external-link-square:before {
  content: "\f14c";
}
.fa-share-square:before {
  content: "\f14d";
}
.fa-compass:before {
  content: "\f14e";
}
.fa-toggle-down:before,
.fa-caret-square-o-down:before {
  content: "\f150";
}
.fa-toggle-up:before,
.fa-caret-square-o-up:before {
  content: "\f151";
}
.fa-toggle-right:before,
.fa-caret-square-o-right:before {
  content: "\f152";
}
.fa-euro:before,
.fa-eur:before {
  content: "\f153";
}
.fa-gbp:before {
  content: "\f154";
}
.fa-dollar:before,
.fa-usd:before {
  content: "\f155";
}
.fa-rupee:before,
.fa-inr:before {
  content: "\f156";
}
.fa-cny:before,
.fa-rmb:before,
.fa-yen:before,
.fa-jpy:before {
  content: "\f157";
}
.fa-ruble:before,
.fa-rouble:before,
.fa-rub:before {
  content: "\f158";
}
.fa-won:before,
.fa-krw:before {
  content: "\f159";
}
.fa-bitcoin:before,
.fa-btc:before {
  content: "\f15a";
}
.fa-file:before {
  content: "\f15b";
}
.fa-file-text:before {
  content: "\f15c";
}
.fa-sort-alpha-asc:before {
  content: "\f15d";
}
.fa-sort-alpha-desc:before {
  content: "\f15e";
}
.fa-sort-amount-asc:before {
  content: "\f160";
}
.fa-sort-amount-desc:before {
  content: "\f161";
}
.fa-sort-numeric-asc:before {
  content: "\f162";
}
.fa-sort-numeric-desc:before {
  content: "\f163";
}
.fa-thumbs-up:before {
  content: "\f164";
}
.fa-thumbs-down:before {
  content: "\f165";
}
.fa-youtube-square:before {
  content: "\f166";
}
.fa-youtube:before {
  content: "\f167";
}
.fa-xing:before {
  content: "\f168";
}
.fa-xing-square:before {
  content: "\f169";
}
.fa-youtube-play:before {
  content: "\f16a";
}
.fa-dropbox:before {
  content: "\f16b";
}
.fa-stack-overflow:before {
  content: "\f16c";
}
.fa-instagram:before {
  content: "\f16d";
}
.fa-flickr:before {
  content: "\f16e";
}
.fa-adn:before {
  content: "\f170";
}
.fa-bitbucket:before {
  content: "\f171";
}
.fa-bitbucket-square:before {
  content: "\f172";
}
.fa-tumblr:before {
  content: "\f173";
}
.fa-tumblr-square:before {
  content: "\f174";
}
.fa-long-arrow-down:before {
  content: "\f175";
}
.fa-long-arrow-up:before {
  content: "\f176";
}
.fa-long-arrow-left:before {
  content: "\f177";
}
.fa-long-arrow-right:before {
  content: "\f178";
}
.fa-apple:before {
  content: "\f179";
}
.fa-windows:before {
  content: "\f17a";
}
.fa-android:before {
  content: "\f17b";
}
.fa-linux:before {
  content: "\f17c";
}
.fa-dribbble:before {
  content: "\f17d";
}
.fa-skype:before {
  content: "\f17e";
}
.fa-foursquare:before {
  content: "\f180";
}
.fa-trello:before {
  content: "\f181";
}
.fa-female:before {
  content: "\f182";
}
.fa-male:before {
  content: "\f183";
}
.fa-gittip:before {
  content: "\f184";
}
.fa-sun-o:before {
  content: "\f185";
}
.fa-moon-o:before {
  content: "\f186";
}
.fa-archive:before {
  content: "\f187";
}
.fa-bug:before {
  content: "\f188";
}
.fa-vk:before {
  content: "\f189";
}
.fa-weibo:before {
  content: "\f18a";
}
.fa-renren:before {
  content: "\f18b";
}
.fa-pagelines:before {
  content: "\f18c";
}
.fa-stack-exchange:before {
  content: "\f18d";
}
.fa-arrow-circle-o-right:before {
  content: "\f18e";
}
.fa-arrow-circle-o-left:before {
  content: "\f190";
}
.fa-toggle-left:before,
.fa-caret-square-o-left:before {
  content: "\f191";
}
.fa-dot-circle-o:before {
  content: "\f192";
}
.fa-wheelchair:before {
  content: "\f193";
}
.fa-vimeo-square:before {
  content: "\f194";
}
.fa-turkish-lira:before,
.fa-try:before {
  content: "\f195";
}
.fa-plus-square-o:before {
  content: "\f196";
}
/* RCUE overrides and new stuff */
/* Red Hat Common User Experience (RCUE) */
/* Bootstrap overrides and RCUE-specific variables */
/* @img-brand-ie8, @img-brand-lg-ie8, and @img-path-alt should be overwritten in 
a separate variables file to point to the correct images and path */
/* Bootstrap overrides */
/* RCUE-specific */
/* Red Hat Common User Experience (RCUE) */
/* Bootstrap overrides and RCUE-specific mixins */
/* Bootstrap overrides */
/* RCUE-specific */
/* Open Sans */
@font-face {
  font-family: 'Open Sans';
  font-style: normal;
  font-weight: 300;
  src: url('../fonts/OpenSans-Light-webfont.eot');
  src: url('../fonts/OpenSans-Light-webfont.eot?#iefix') format('embedded-opentype'), url('../fonts/OpenSans-Light-webfont.woff') format('woff'), url('../fonts/OpenSans-Light-webfont.ttf') format('truetype'), url('../fonts/OpenSans-Light-webfont.svg#OpenSansLight') format('svg');
}
@font-face {
  font-family: 'Open Sans';
  font-style: normal;
  font-weight: 400;
  src: url('../fonts/OpenSans-Regular-webfont.eot');
  src: url('../fonts/OpenSans-Regular-webfont.eot?#iefix') format('embedded-opentype'), url('../fonts/OpenSans-Regular-webfont.woff') format('woff'), url('../fonts/OpenSans-Regular-webfont.ttf') format('truetype'), url('../fonts/OpenSans-Regular-webfont.svg#OpenSansRegular') format('svg');
}
@font-face {
  font-family: 'Open Sans';
  font-style: normal;
  font-weight: 600;
  src: url('../fonts/OpenSans-Semibold-webfont.eot');
  src: url('../fonts/OpenSans-Semibold-webfont.eot?#iefix') format('embedded-opentype'), url('../fonts/OpenSans-Semibold-webfont.woff') format('woff'), url('../fonts/OpenSans-Semibold-webfont.ttf') format('truetype'), url('../fonts/OpenSans-Semibold-webfont.svg#OpenSansSemibold') format('svg');
}
@font-face {
  font-family: 'Open Sans';
  font-style: normal;
  font-weight: 700;
  src: url('../fonts/OpenSans-Bold-webfont.eot');
  src: url('../fonts/OpenSans-Bold-webfont.eot?#iefix') format('embedded-opentype'), url('../fonts/OpenSans-Bold-webfont.woff') format('woff'), url('../fonts/OpenSans-Bold-webfont.ttf') format('truetype'), url('../fonts/OpenSans-Bold-webfont.svg#OpenSansBold') format('svg');
}
@font-face {
  font-family: 'Open Sans';
  font-style: normal;
  font-weight: 800;
  src: url('../fonts/OpenSans-ExtraBold-webfont.eot');
  src: url('../fonts/OpenSans-ExtraBold-webfont.eot?#iefix') format('embedded-opentype'), url('../fonts/OpenSans-ExtraBold-webfont.woff') format('woff'), url('../fonts/OpenSans-ExtraBold-webfont.ttf') format('truetype'), url('../fonts/OpenSans-ExtraBold-webfont.svg#OpenSansExtrabold') format('svg');
}
.caret {
  font-family: "FontAwesome";
  font-weight: normal;
  height: 8px;
  position: relative;
  vertical-align: baseline;
  width: 11px;
}
.caret:before {
  bottom: 0;
  content: "\f107";
  left: 0;
  line-height: 11px;
  position: absolute;
  text-align: center;
  top: -1px;
  right: 0;
}
.dropdown-menu .divider {
  background-color: #e5e5e5;
  height: 1px;
  margin: 4px 1px;
  overflow: hidden;
}
.dropdown-menu > li > a {
  border-color: transparent;
  border-style: solid;
  border-width: 1px 0;
  padding: 1px 10px;
}
.dropdown-menu > li > a:hover {
  border-color: #b3d3e7;
  filter: progid:DXImageTransform.Microsoft.gradient(enabled = false);
}
.dropdown-menu > li > a:focus,
.dropdown-menu > li > a:active {
  background-color: #0099d3;
  border-color: #0076b7;
  color: #ffffff;
  filter: progid:DXImageTransform.Microsoft.gradient(enabled = false);
}
.dropdown-menu > .active > a,
.dropdown-menu > .active > a:hover,
.dropdown-menu > .active > a:focus {
  background-color: #0099d3 !important;
  border-color: #0076b7 !important;
  filter: progid:DXImageTransform.Microsoft.gradient(enabled = false);
}
.dropdown-menu > .disabled > a,
.dropdown-menu > .disabled > a:hover,
.dropdown-menu > .disabled > a:focus {
  border-color: transparent;
}
.dropdown-menu > .disabled > a:hover,
.dropdown-menu > .disabled > a:focus {
  border-color: transparent;
}
.dropdown-header {
  padding-left: 10px;
  padding-right: 10px;
  text-transform: uppercase;
}
.btn-group > .dropdown-menu,
.input-group-btn > .dropdown-menu {
  margin-top: -1px;
}
.dropup .dropdown-menu {
  margin-bottom: -1px;
}
.dropdown-submenu {
  position: relative;
}
.dropdown-submenu:hover > a {
  background-color: #d4edfa;
  border-color: #b3d3e7;
}
.dropdown-submenu:hover > .dropdown-menu {
  display: block;
}
.dropdown-submenu.pull-left {
  float: none !important;
}
.dropdown-submenu.pull-left > .dropdown-menu {
  left: auto;
  margin-left: 10px;
  right: 100%;
}
.dropdown-submenu > a {
  padding-right: 20px !important;
}
.dropdown-submenu > a:after {
  content: "\f105";
  font-family: "FontAwesome";
  display: block;
  position: absolute;
  right: 10px;
  top: 2px;
}
.dropdown-submenu > .dropdown-menu {
  left: 100%;
  margin-top: 0;
  top: -6px;
}
.dropup .dropdown-submenu > .dropdown-menu {
  bottom: -5px;
  top: auto;
}
.open .dropdown-submenu.active > .dropdown-menu {
  display: block;
}
.btn-group-rcue > .dropdown-toggle {
  text-align: left;
  padding-left: 10px;
  padding-right: 22px;
}
.btn-group-rcue > .dropdown-toggle .caret {
  position: absolute;
  padding-right: 9px;
  top: 50%;
  right: 8px;
  margin-top: -4px;
}
.input-group-rcue > .input-group-btn {
  position: static;
}
.ie8 .input-group-rcue .input-group-btn .dropdown-toggle {
  margin-left: -1px;
}
.navbar-rcue {
  background: #393F45;
  border: 0;
  border-radius: 0;
  border-top: 3px solid #cc0000;
  margin-bottom: 0;
  min-height: 0;
}
.navbar-rcue .navbar-brand {
  color: #fff;
  padding: 12px 0;
  margin: 0 0 0 20px;
}
.ie8 .navbar-rcue .navbar-brand {
  background: url('../img/brand.png') no-repeat 0 49%;
  min-width: 300px;
}
.navbar-rcue .navbar-brand img {
  display: block;
}
.ie8 .navbar-rcue .navbar-brand img {
  height: 10px;
  width: 0;
}
.navbar-rcue .navbar-collapse {
  border-top: 0;
  -webkit-box-shadow: none;
  box-shadow: none;
  padding: 0;
}
.navbar-rcue .navbar-header {
  border-bottom: 1px solid #53565b;
  float: none;
}
.navbar-rcue .navbar-nav {
  font-size: 11px;
  margin: 0;
}
.navbar-rcue .navbar-nav > .active > a,
.navbar-rcue .navbar-nav > .active > a:hover,
.navbar-rcue .navbar-nav > .active > a:focus {
  color: #fff;
  background-color: #454C53;
}
.navbar-rcue .navbar-nav > li > a {
  color: #dbdada;
  line-height: 1;
  padding: 10px 20px;
  text-shadow: none;
}
.navbar-rcue .navbar-nav > li > a:hover,
.navbar-rcue .navbar-nav > li > a:focus {
  color: #fff;
}
.navbar-rcue .navbar-nav > .open > a,
.navbar-rcue .navbar-nav > .open > a:hover,
.navbar-rcue .navbar-nav > .open > a:focus {
  background-color: #454C53;
  color: #fff;
}
@media (max-width: 767px) {
  .navbar-rcue .navbar-nav .active .navbar-persistent,
  .navbar-rcue .navbar-nav .open .dropdown-menu {
    background-color: #3c434a !important;
    margin-left: 0;
    padding-bottom: 0;
    padding-top: 0;
  }
  .navbar-rcue .navbar-nav .active .navbar-persistent > .active > a,
  .navbar-rcue .navbar-nav .open .dropdown-menu > .active > a,
  .navbar-rcue .navbar-nav .active .navbar-persistent .dropdown-submenu.open > a,
  .navbar-rcue .navbar-nav .open .dropdown-menu .dropdown-submenu.open > a,
  .navbar-rcue .navbar-nav .active .navbar-persistent > .active > a:hover,
  .navbar-rcue .navbar-nav .open .dropdown-menu > .active > a:hover,
  .navbar-rcue .navbar-nav .active .navbar-persistent .dropdown-submenu.open > a:hover,
  .navbar-rcue .navbar-nav .open .dropdown-menu .dropdown-submenu.open > a:hover,
  .navbar-rcue .navbar-nav .active .navbar-persistent > .active > a:focus,
  .navbar-rcue .navbar-nav .open .dropdown-menu > .active > a:focus,
  .navbar-rcue .navbar-nav .active .navbar-persistent .dropdown-submenu.open > a:focus,
  .navbar-rcue .navbar-nav .open .dropdown-menu .dropdown-submenu.open > a:focus {
    background-color: #424950 !important;
    color: #fff;
  }
  .navbar-rcue .navbar-nav .active .navbar-persistent > li > a,
  .navbar-rcue .navbar-nav .open .dropdown-menu > li > a {
    background-color: transparent;
    border: 0;
    color: #DBDADA;
    outlie: none;
    padding-left: 30px;
  }
  .navbar-rcue .navbar-nav .active .navbar-persistent > li > a:hover,
  .navbar-rcue .navbar-nav .open .dropdown-menu > li > a:hover {
    color: #fff;
  }
  .navbar-rcue .navbar-nav .active .navbar-persistent .divider,
  .navbar-rcue .navbar-nav .open .dropdown-menu .divider {
    background-color: #475057;
    margin: 0 1px;
  }
  .navbar-rcue .navbar-nav .active .navbar-persistent .dropdown-header,
  .navbar-rcue .navbar-nav .open .dropdown-menu .dropdown-header {
    padding-bottom: 0;
    padding-left: 30px;
  }
  .navbar-rcue .navbar-nav .active .navbar-persistent .dropdown-submenu.open .dropdown-toggle,
  .navbar-rcue .navbar-nav .open .dropdown-menu .dropdown-submenu.open .dropdown-toggle {
    color: #fff;
  }
  .navbar-rcue .navbar-nav .active .navbar-persistent .dropdown-submenu.pull-left,
  .navbar-rcue .navbar-nav .open .dropdown-menu .dropdown-submenu.pull-left {
    float: none !important;
  }
  .navbar-rcue .navbar-nav .active .navbar-persistent .dropdown-submenu > a:after,
  .navbar-rcue .navbar-nav .open .dropdown-menu .dropdown-submenu > a:after {
    display: none;
  }
  .navbar-rcue .navbar-nav .active .navbar-persistent .dropdown-submenu .dropdown-header,
  .navbar-rcue .navbar-nav .open .dropdown-menu .dropdown-submenu .dropdown-header {
    padding-left: 45px;
  }
  .navbar-rcue .navbar-nav .active .navbar-persistent .dropdown-submenu .dropdown-menu,
  .navbar-rcue .navbar-nav .open .dropdown-menu .dropdown-submenu .dropdown-menu {
    border: 0;
    -webkit-box-shadow: none;
    box-shadow: none;
    float: none;
    margin: 0;
    min-width: 0;
    padding: 0;
    position: relative;
    left: auto;
    right: auto;
    top: auto;
  }
  .navbar-rcue .navbar-nav .active .navbar-persistent .dropdown-submenu .dropdown-menu > li > a,
  .navbar-rcue .navbar-nav .open .dropdown-menu .dropdown-submenu .dropdown-menu > li > a {
    padding-left: 45px;
  }
  .navbar-rcue .navbar-nav .active .navbar-persistent .dropdown-submenu .dropdown-menu .dropdown-menu > li > a,
  .navbar-rcue .navbar-nav .open .dropdown-menu .dropdown-submenu .dropdown-menu .dropdown-menu > li > a {
    padding-left: 60px;
  }
  .navbar-rcue .navbar-nav .active .navbar-persistent .dropdown-submenu > a:after {
    display: inline-block !important;
    position: relative;
    right: auto;
    top: 1px;
  }
  .navbar-rcue .navbar-nav .active .navbar-persistent .dropdown-submenu .dropdown-submenu > a:after {
    display: none !important;
  }
  .navbar-rcue .navbar-nav .dropdown-submenu:hover .dropdown-menu {
    display: none;
  }
  .navbar-rcue .navbar-nav .dropdown-submenu.open .dropdown-menu,
  .navbar-rcue .navbar-nav .dropdown-submenu.open:hover .dropdown-menu {
    display: block;
  }
}
.navbar-rcue .navbar-persistent {
  display: none;
}
.navbar-rcue .active > .navbar-persistent {
  display: block;
}
.navbar-rcue .navbar-primary {
  float: none;
}
.navbar-rcue .navbar-primary .context {
  border-bottom: 1px solid #53565B;
}
.navbar-rcue .navbar-primary > li > .navbar-persistent > .dropdown-submenu > a {
  position: relative;
}
.navbar-rcue .navbar-primary > li > .navbar-persistent > .dropdown-submenu > a:after {
  content: "\f107";
  display: inline-block;
  font-family: "FontAwesome";
  font-weight: normal;
}
@media (max-width: 767px) {
  .navbar-rcue .navbar-primary > li > .navbar-persistent > .dropdown-submenu > a:after {
    height: 10px;
    margin-left: 4px;
    vertical-align: baseline;
  }
}
.navbar-rcue .navbar-toggle {
  border: 0;
  margin: 0;
  padding: 10px 20px;
}
.navbar-rcue .navbar-toggle:hover,
.navbar-rcue .navbar-toggle:focus {
  background-color: transparent;
  outline: none;
}
.navbar-rcue .navbar-toggle:hover .icon-bar,
.navbar-rcue .navbar-toggle:focus .icon-bar {
  -webkit-box-shadow: 0 0 3px #ffffff;
  box-shadow: 0 0 3px #ffffff;
}
.navbar-rcue .navbar-toggle .icon-bar {
  background-color: #fff;
}
.navbar-rcue .navbar-utility {
  border-bottom: 1px solid #53565B;
}
.navbar-rcue .navbar-utility li.dropdown > .dropdown-toggle {
  padding-left: 36px;
  position: relative;
}
.navbar-rcue .navbar-utility li.dropdown > .dropdown-toggle .glyphicon-user {
  font-size: 10px;
  left: 20px;
  position: absolute;
  top: 11px;
}
@media (max-width: 767px) {
  .navbar-rcue .navbar-utility > li + li {
    border-top: 1px solid #53565B;
  }
}
@media (min-width: 768px) {
  .navbar-rcue .navbar-brand {
    padding: 7px 0 8px;
  }
  .navbar-rcue .navbar-nav > li > a {
    padding-bottom: 14px;
    padding-top: 14px;
  }
  .navbar-rcue .navbar-persistent {
    font-size: 13px;
  }
  .navbar-rcue .navbar-primary {
    font-size: 13px;
    background-image: -webkit-gradient(linear, left 0%, left 100%, from(#474c50), to(#383f43));
    background-image: -webkit-linear-gradient(top, #474c50 0%, #383f43 100%);
    background-image: -moz-linear-gradient(top, #474c50 0%, #383f43 100%);
    background-image: linear-gradient(to bottom, #474c50 0%, #383f43 100%);
    background-repeat: repeat-x;
    filter: progid:DXImageTransform.Microsoft.gradient(startColorstr='#ff474c50', endColorstr='#ff383f43', GradientType=0);
  }
  .navbar-rcue .navbar-primary.persistent-secondary .context .dropdown-menu {
    top: auto;
  }
  .navbar-rcue .navbar-primary.persistent-secondary .dropup .dropdown-menu {
    bottom: -5px;
    top: auto;
  }
  .navbar-rcue .navbar-primary.persistent-secondary > li {
    position: static;
  }
  .navbar-rcue .navbar-primary.persistent-secondary > li.active {
    margin-bottom: 32px;
  }
  .navbar-rcue .navbar-primary.persistent-secondary > li.active > .navbar-persistent {
    display: block;
    left: 0;
    position: absolute;
  }
  .navbar-rcue .navbar-primary.persistent-secondary > li > .navbar-persistent {
    background: #f6f6f6;
    border-bottom: 1px solid #cecdcd;
    padding: 0;
    width: 100%;
  }
  .navbar-rcue .navbar-primary.persistent-secondary > li > .navbar-persistent a {
    text-decoration: none !important;
  }
  .navbar-rcue .navbar-primary.persistent-secondary > li > .navbar-persistent > li.active:before,
  .navbar-rcue .navbar-primary.persistent-secondary > li > .navbar-persistent > li.active:hover:before {
    background: #409cd3 !important;
    bottom: -1px;
    content: '';
    display: block;
    height: 2px;
    left: 20px;
    position: absolute;
    right: 20px;
  }
  .navbar-rcue .navbar-primary.persistent-secondary > li > .navbar-persistent > li.active > a,
  .navbar-rcue .navbar-primary.persistent-secondary > li > .navbar-persistent > li.active > a:hover,
  .navbar-rcue .navbar-primary.persistent-secondary > li > .navbar-persistent > li.active:hover > a {
    color: #0092c7 !important;
  }
  .navbar-rcue .navbar-primary.persistent-secondary > li > .navbar-persistent > li.active .active > a {
    color: #fff;
  }
  .navbar-rcue .navbar-primary.persistent-secondary > li > .navbar-persistent > li.dropdown-submenu:hover > .dropdown-menu {
    display: none;
  }
  .navbar-rcue .navbar-primary.persistent-secondary > li > .navbar-persistent > li.dropdown-submenu.open > .dropdown-menu {
    display: block;
    left: 20px;
    margin-top: 1px;
    top: 100%;
  }
  .navbar-rcue .navbar-primary.persistent-secondary > li > .navbar-persistent > li.dropdown-submenu.open > .dropdown-toggle {
    color: #222;
  }
  .navbar-rcue .navbar-primary.persistent-secondary > li > .navbar-persistent > li.dropdown-submenu.open > .dropdown-toggle:after {
    border-top-color: #222;
  }
  .navbar-rcue .navbar-primary.persistent-secondary > li > .navbar-persistent > li.dropdown-submenu > .dropdown-toggle {
    padding-right: 35px !important;
  }
  .navbar-rcue .navbar-primary.persistent-secondary > li > .navbar-persistent > li.dropdown-submenu > .dropdown-toggle:after {
    position: absolute;
    right: 20px;
    top: 10px;
  }
  .navbar-rcue .navbar-primary.persistent-secondary > li > .navbar-persistent > li:hover:before,
  .navbar-rcue .navbar-primary.persistent-secondary > li > .navbar-persistent > li.open:before {
    background: #aaa;
    bottom: -1px;
    content: '';
    display: block;
    height: 2px;
    left: 20px;
    position: absolute;
    right: 20px;
  }
  .navbar-rcue .navbar-primary.persistent-secondary > li > .navbar-persistent > li:hover > a,
  .navbar-rcue .navbar-primary.persistent-secondary > li > .navbar-persistent > li.open > a {
    color: #222;
  }
  .navbar-rcue .navbar-primary.persistent-secondary > li > .navbar-persistent > li:hover > a:after,
  .navbar-rcue .navbar-primary.persistent-secondary > li > .navbar-persistent > li.open > a:after {
    border-top-color: #222;
  }
  .navbar-rcue .navbar-primary.persistent-secondary > li > .navbar-persistent > li > a {
    background-color: transparent;
    display: block;
    line-height: 1;
    padding: 9px 20px;
  }
  .navbar-rcue .navbar-primary.persistent-secondary > li > .navbar-persistent > li > a.dropdown-toggle {
    padding-right: 35px;
  }
  .navbar-rcue .navbar-primary.persistent-secondary > li > .navbar-persistent > li > a.dropdown-toggle:after {
    font-size: 14px;
    position: absolute;
    right: 20px;
    top: 9px;
  }
  .navbar-rcue .navbar-primary.persistent-secondary > li > .navbar-persistent > li > a:hover {
    color: #222;
  }
  .navbar-rcue .navbar-primary.persistent-secondary > li > .navbar-persistent > li a {
    color: #4d5258;
  }
  .navbar-rcue .navbar-primary > li > a {
    border-bottom: 1px solid transparent;
    border-top: 1px solid transparent;
    position: relative;
    margin: -1px 0 0;
  }
  .navbar-rcue .navbar-primary > li > a:hover {
    background-color: #4b5053;
    border-top-color: #949699;
    color: #DBDADA;
    background-image: -webkit-gradient(linear, left 0%, left 100%, from(#5c6165), to(#4b5053));
    background-image: -webkit-linear-gradient(top, #5c6165 0%, #4b5053 100%);
    background-image: -moz-linear-gradient(top, #5c6165 0%, #4b5053 100%);
    background-image: linear-gradient(to bottom, #5c6165 0%, #4b5053 100%);
    background-repeat: repeat-x;
    filter: progid:DXImageTransform.Microsoft.gradient(startColorstr='#ff5c6165', endColorstr='#ff4b5053', GradientType=0);
  }
  .navbar-rcue .navbar-primary > .active > a,
  .navbar-rcue .navbar-primary > .active > a:hover,
  .navbar-rcue .navbar-primary > .active > a:focus,
  .navbar-rcue .navbar-primary > .open > a,
  .navbar-rcue .navbar-primary > .open > a:hover,
  .navbar-rcue .navbar-primary > .open > a:focus {
    background-color: #64686c;
    border-bottom-color: #64686c;
    border-top-color: #949699;
    -webkit-box-shadow: none;
    box-shadow: none;
    color: #fff;
    background-image: -webkit-gradient(linear, left 0%, left 100%, from(#72757a), to(#64686c));
    background-image: -webkit-linear-gradient(top, #72757a 0%, #64686c 100%);
    background-image: -moz-linear-gradient(top, #72757a 0%, #64686c 100%);
    background-image: linear-gradient(to bottom, #72757a 0%, #64686c 100%);
    background-repeat: repeat-x;
    filter: progid:DXImageTransform.Microsoft.gradient(startColorstr='#ff72757a', endColorstr='#ff64686c', GradientType=0);
  }
  .navbar-rcue .navbar-primary li.dropdown.context {
    border-bottom: 0;
  }
  .navbar-rcue .navbar-primary li.dropdown.context > a {
    background-color: #505458;
    border-bottom-color: #65696d;
    border-right: 1px solid #65696d;
    border-top-color: #64696d;
    font-weight: 600;
    background-image: -webkit-gradient(linear, left 0%, left 100%, from(#585d61), to(#505458));
    background-image: -webkit-linear-gradient(top, #585d61 0%, #505458 100%);
    background-image: -moz-linear-gradient(top, #585d61 0%, #505458 100%);
    background-image: linear-gradient(to bottom, #585d61 0%, #505458 100%);
    background-repeat: repeat-x;
    filter: progid:DXImageTransform.Microsoft.gradient(startColorstr='#ff585d61', endColorstr='#ff505458', GradientType=0);
  }
  .navbar-rcue .navbar-primary li.dropdown.context > a:hover {
    background-color: #5a5e62;
    border-bottom-color: #6e7276;
    border-right-color: #6e7276;
    border-top-color: #6c7276;
    background-image: -webkit-gradient(linear, left 0%, left 100%, from(#62676b), to(#5a5e62));
    background-image: -webkit-linear-gradient(top, #62676b 0%, #5a5e62 100%);
    background-image: -moz-linear-gradient(top, #62676b 0%, #5a5e62 100%);
    background-image: linear-gradient(to bottom, #62676b 0%, #5a5e62 100%);
    background-repeat: repeat-x;
    filter: progid:DXImageTransform.Microsoft.gradient(startColorstr='#ff62676b', endColorstr='#ff5a5e62', GradientType=0);
  }
  .navbar-rcue .navbar-primary li.dropdown.context.open > a {
    background-color: #65696d;
    border-bottom-color: #6e7276;
    border-right-color: #777a7e;
    border-top-color: #767a7e;
    background-image: -webkit-gradient(linear, left 0%, left 100%, from(#6b7175), to(#65696d));
    background-image: -webkit-linear-gradient(top, #6b7175 0%, #65696d 100%);
    background-image: -moz-linear-gradient(top, #6b7175 0%, #65696d 100%);
    background-image: linear-gradient(to bottom, #6b7175 0%, #65696d 100%);
    background-repeat: repeat-x;
    filter: progid:DXImageTransform.Microsoft.gradient(startColorstr='#ff6b7175', endColorstr='#ff65696d', GradientType=0);
  }
  .navbar-rcue .navbar-utility {
    border-bottom: 0;
    font-size: 11px;
    position: absolute;
    right: 0;
    top: 0;
  }
  .navbar-rcue .navbar-utility > .active > a,
  .navbar-rcue .navbar-utility > .active > a:hover,
  .navbar-rcue .navbar-utility > .active > a:focus,
  .navbar-rcue .navbar-utility > .open > a,
  .navbar-rcue .navbar-utility > .open > a:hover,
  .navbar-rcue .navbar-utility > .open > a:focus {
    background: #5b6165;
    color: #fff;
  }
  .navbar-rcue .navbar-utility > li > a {
    border-left: 1px solid #53565b;
    color: #fff !important;
    padding: 7px 10px;
  }
  .navbar-rcue .navbar-utility > li > a:hover {
    background: #4a5053;
    border-left-color: #636466;
  }
  .navbar-rcue .navbar-utility > li.open > a {
    border-left-color: #6c6e70;
  }
  .navbar-rcue .navbar-utility li.dropdown > .dropdown-toggle {
    padding-left: 26px;
  }
  .navbar-rcue .navbar-utility li.dropdown > .dropdown-toggle .glyphicon-user {
    left: 10px;
    top: 7px;
  }
  .navbar-rcue .navbar-utility .open .dropdown-menu {
    left: auto;
    right: 0;
  }
  .navbar-rcue .navbar-utility .open .dropdown-menu .dropdown-menu {
    left: auto;
    right: 100%;
  }
  .navbar-rcue .open .dropdown-menu {
    border-top-width: 0 !important;
  }
  .navbar-rcue .open .dropdown-submenu > .dropdown-menu {
    border-top-width: 1px !important;
  }
}
@media (max-width: 360px) {
  .navbar-rcue .navbar-brand {
    margin-left: 10px;
    width: 75%;
  }
  .navbar-rcue .navbar-brand img {
    height: auto;
    max-width: 100%;
  }
  .navbar-rcue .navbar-toggle {
    padding-left: 0;
  }
}
.btn {
  -webkit-box-shadow: 0 2px 3px rgba(0, 0, 0, 0.1);
  box-shadow: 0 2px 3px rgba(0, 0, 0, 0.1);
}
.btn:active {
  -webkit-box-shadow: inset 0 2px 8px rgba(0, 0, 0, 0.2);
  box-shadow: inset 0 2px 8px rgba(0, 0, 0, 0.2);
}
.btn.disabled,
.btn[disabled],
fieldset[disabled] .btn {
  background-color: #f8f8f8 !important;
  background-image: none !important;
  border-color: #d1d1d1 !important;
  color: #969696 !important;
  opacity: 1;
}
.btn.disabled:active,
.btn[disabled]:active,
fieldset[disabled] .btn:active {
  -webkit-box-shadow: none;
  box-shadow: none;
}
.btn.disabled.btn-link,
.btn[disabled].btn-link,
fieldset[disabled] .btn.btn-link {
  background-color: transparent !important;
  border: 0;
}
.btn-danger {
  background-color: #ab070f;
  background-image: -webkit-gradient(linear, left 0%, left 100%, from(#d60915), to(#ac0710));
  background-image: -webkit-linear-gradient(top, #d60915 0%, #ac0710 100%);
  background-image: -moz-linear-gradient(top, #d60915 0%, #ac0710 100%);
  background-image: linear-gradient(to bottom, #d60915 0%, #ac0710 100%);
  background-repeat: repeat-x;
  filter: progid:DXImageTransform.Microsoft.gradient(startColorstr='#ffd60915', endColorstr='#ffac0710', GradientType=0);
  border-color: #781919;
  color: #ffffff;
}
.btn-danger:hover,
.btn-danger:focus,
.btn-danger:active,
.btn-danger.active,
.open .dropdown-toggle.btn-danger {
  color: #ffffff;
  background-color: #ab070f;
  background-image: none;
  border-color: #781919;
}
.btn-danger:active,
.btn-danger.active,
.open .dropdown-toggle.btn-danger {
  background-image: none;
}
.btn-danger.disabled,
.btn-danger[disabled],
fieldset[disabled] .btn-danger,
.btn-danger.disabled:hover,
.btn-danger[disabled]:hover,
fieldset[disabled] .btn-danger:hover,
.btn-danger.disabled:focus,
.btn-danger[disabled]:focus,
fieldset[disabled] .btn-danger:focus,
.btn-danger.disabled:active,
.btn-danger[disabled]:active,
fieldset[disabled] .btn-danger:active,
.btn-danger.disabled.active,
.btn-danger[disabled].active,
fieldset[disabled] .btn-danger.active {
  background-color: #ab070f;
  border-color: #781919;
}
.btn-default {
  background-color: #eeeeee;
  background-image: -webkit-gradient(linear, left 0%, left 100%, from(#fafafa), to(#ededed));
  background-image: -webkit-linear-gradient(top, #fafafa 0%, #ededed 100%);
  background-image: -moz-linear-gradient(top, #fafafa 0%, #ededed 100%);
  background-image: linear-gradient(to bottom, #fafafa 0%, #ededed 100%);
  background-repeat: repeat-x;
  filter: progid:DXImageTransform.Microsoft.gradient(startColorstr='#fffafafa', endColorstr='#ffededed', GradientType=0);
  border-color: #b7b7b7;
  color: #4d5258;
}
.btn-default:hover,
.btn-default:focus,
.btn-default:active,
.btn-default.active,
.open .dropdown-toggle.btn-default {
  color: #4d5258;
  background-color: #eeeeee;
  background-image: none;
  border-color: #b7b7b7;
}
.btn-default:active,
.btn-default.active,
.open .dropdown-toggle.btn-default {
  background-image: none;
}
.btn-default.disabled,
.btn-default[disabled],
fieldset[disabled] .btn-default,
.btn-default.disabled:hover,
.btn-default[disabled]:hover,
fieldset[disabled] .btn-default:hover,
.btn-default.disabled:focus,
.btn-default[disabled]:focus,
fieldset[disabled] .btn-default:focus,
.btn-default.disabled:active,
.btn-default[disabled]:active,
fieldset[disabled] .btn-default:active,
.btn-default.disabled.active,
.btn-default[disabled].active,
fieldset[disabled] .btn-default.active {
  background-color: #eeeeee;
  border-color: #b7b7b7;
}
.btn-link,
.btn-link:active {
  -webkit-box-shadow: none;
  box-shadow: none;
}
.btn-primary {
  background-color: #189ad1;
  background-image: -webkit-gradient(linear, left 0%, left 100%, from(#1cace8), to(#1998cc));
  background-image: -webkit-linear-gradient(top, #1cace8 0%, #1998cc 100%);
  background-image: -moz-linear-gradient(top, #1cace8 0%, #1998cc 100%);
  background-image: linear-gradient(to bottom, #1cace8 0%, #1998cc 100%);
  background-repeat: repeat-x;
  filter: progid:DXImageTransform.Microsoft.gradient(startColorstr='#ff1cace8', endColorstr='#ff1998cc', GradientType=0);
  border-color: #267da1;
  color: #ffffff;
}
.btn-primary:hover,
.btn-primary:focus,
.btn-primary:active,
.btn-primary.active,
.open .dropdown-toggle.btn-primary {
  color: #ffffff;
  background-color: #189ad1;
  background-image: none;
  border-color: #267da1;
}
.btn-primary:active,
.btn-primary.active,
.open .dropdown-toggle.btn-primary {
  background-image: none;
}
.btn-primary.disabled,
.btn-primary[disabled],
fieldset[disabled] .btn-primary,
.btn-primary.disabled:hover,
.btn-primary[disabled]:hover,
fieldset[disabled] .btn-primary:hover,
.btn-primary.disabled:focus,
.btn-primary[disabled]:focus,
fieldset[disabled] .btn-primary:focus,
.btn-primary.disabled:active,
.btn-primary[disabled]:active,
fieldset[disabled] .btn-primary:active,
.btn-primary.disabled.active,
.btn-primary[disabled].active,
fieldset[disabled] .btn-primary.active {
  background-color: #189ad1;
  border-color: #267da1;
}
.btn-xs,
.btn-group-xs .btn {
  font-weight: 400;
}
.form-control[disabled],
.form-control[readonly],
fieldset[disabled] .form-control {
  border-color: #D4D4D4 !important;
  -webkit-box-shadow: none;
  box-shadow: none;
  color: #969696;
}
.form-control:hover {
  border-color: #7BB2DD;
}
.help-block {
  font-size: 11px;
}
.input-group .input-group-btn .btn {
  -webkit-box-shadow: none;
  box-shadow: none;
}
label {
  font-size: 11px;
  font-weight: 600;
}
.breadcrumb {
  padding-left: 10px;
}
.breadcrumb:before {
  font-family: "FontAwesome";
  content: "\f100";
  color: #0099d3;
}
.breadcrumb > li + li:before {
  font-weight: normal;
  font-family: "FontAwesome";
}
.breadcrumb > .active {
  font-weight: bold;
}
<<<<<<< HEAD
.login-rcue {
  height: 100%;
}
.login-rcue #brand {
  position: relative;
  top: -70px;
}
.login-rcue #brand img {
  display: block;
  height: 18px;
  margin: 0 auto;
  max-width: 100%;
}
@media (min-width: 768px) {
  .login-rcue #brand img {
    margin: 0;
    text-align: left;
  }
}
.login-rcue body {
  background: #1d2226 url("../img/bg-login.jpg") repeat-x 45% 0;
  background-size: auto;
  color: #fff;
}
@media (min-width: 768px) {
  .login-rcue body {
    background-size: 100% auto;
  }
}
.login-rcue .container {
  background-color: #252a2e;
  background-color: rgba(0, 0, 0, 0.3);
  clear: right;
  padding-bottom: 40px;
  padding-top: 20px;
  width: auto;
}
@media (min-width: 768px) {
  .login-rcue .container {
    bottom: 13%;
    padding-bottom: 10px;
    padding-left: 80px;
    position: absolute;
    width: 100%;
  }
}
.login-rcue .container .details p:first-child {
  border-top: 1px solid #474747;
  padding-top: 25px;
}
@media (min-width: 768px) {
  .login-rcue .container .details {
    border-left: 1px solid #474747;
    padding-left: 40px;
  }
  .login-rcue .container .details p:first-child {
    border-top: 0;
    padding-top: 0;
  }
}
.login-rcue .container .details p {
  margin-bottom: 2px;
}
.login-rcue .container .form-horizontal .control-label {
  font-size: 12px;
  font-weight: 400;
  text-align: left;
}
.login-rcue .container .help-block {
  color: #fff;
}
@media (min-width: 768px) {
  .login-rcue .container .login {
    padding-right: 40px;
  }
}
.login-rcue .container .submit {
  text-align: right;
}
.login-rcue #redhat {
  display: block;
  margin: 20px auto 70px;
  position: relative;
  text-align: center;
}
@media (min-width: 768px) {
  .login-rcue #redhat {
    float: right;
    margin-right: 64px;
    margin-top: 50px;
  }
}
.ie8.login-rcue #brand {
  background: url('../img/brand-lg.png') no-repeat;
  background-size: cover auto;
}
.ie8.login-rcue #brand img {
  width: 0;
}
.ie8.login-rcue #redhat {
  background: url('../img/logo.png') no-repeat;
  height: 44px;
  width: 137px;
}
.ie8.login-rcue #redhat img {
  width: 0;
=======
.list-box-rcue {
  overflow: auto;
  border: 1px solid #dddddd;
  -webkit-box-shadow: inset 0 1px 3px rgba(0, 0, 0, 0.09);
  box-shadow: inset 0 1px 3px rgba(0, 0, 0, 0.09);
  padding: 2px 0;
}
.list-box-rcue .list-group-item {
  outline: none;
  padding: 0 10px;
  margin-bottom: 0;
  border: 1px solid transparent;
  border-width: 1px 0;
  background-color: transparent;
}
.list-box-rcue a.list-group-item:hover {
  background-color: #d4edfa;
  border-color: #b3d3e7;
}
.list-box-rcue a.list-group-item:focus {
  border-color: transparent;
  background-color: transparent;
}
.list-box-rcue a.list-group-item:active {
  color: #fff;
  background-color: #0099d3;
  border-color: #0076b7;
}
.list-box-rcue a.list-group-item.active,
.list-box-rcue a.list-group-item.active:hover,
.list-box-rcue a.list-group-item.active:focus {
  color: #ffffff;
  background-color: #0099d3;
  border-color: #0076b7;
}
.list-box-rcue a.list-group-item.disabled,
.list-box-rcue a.list-group-item.disabled:hover,
.list-box-rcue a.list-group-item.disabled:focus,
.list-box-rcue a.list-group-item.disabled:active {
  color: #999999;
  background-color: transparent;
  border-color: transparent;
  cursor: not-allowed;
}
.list-box-rcue.disabled {
  background-color: #f5f5f5;
}
.list-box-rcue.disabled .list-group-item {
  background-color: transparent !important;
  border-color: transparent !important;
  color: #969696 !important;
  cursor: not-allowed;
}
.list-box-rcue.scroll-items-3 {
  height: 70px;
}
.list-box-rcue.scroll-items-4 {
  height: 92px;
}
.list-box-rcue.scroll-items-5 {
  height: 114px;
}
.list-box-rcue.scroll-items-6 {
  height: 136px;
}
.list-box-rcue.scroll-items-7 {
  height: 158px;
}
.list-box-rcue.scroll-items-8 {
  height: 180px;
>>>>>>> b801c874
}<|MERGE_RESOLUTION|>--- conflicted
+++ resolved
@@ -8225,7 +8225,6 @@
 .breadcrumb > .active {
   font-weight: bold;
 }
-<<<<<<< HEAD
 .login-rcue {
   height: 100%;
 }
@@ -8332,7 +8331,7 @@
 }
 .ie8.login-rcue #redhat img {
   width: 0;
-=======
+}
 .list-box-rcue {
   overflow: auto;
   border: 1px solid #dddddd;
@@ -8403,5 +8402,4 @@
 }
 .list-box-rcue.scroll-items-8 {
   height: 180px;
->>>>>>> b801c874
 }