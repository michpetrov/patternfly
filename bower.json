--- conflicted
+++ resolved
@@ -22,13 +22,9 @@
     "patternfly.spec.in"
   ],
   "devDependencies": {
-<<<<<<< HEAD
     "bootstrap": "~3.3.5",
-=======
-    "bootstrap": "~3.3.4",
+    "bootstrap-combobox": "~1.1.6",
     "bootstrap-datepicker": "~1.4.0",
->>>>>>> 481152e0
-    "bootstrap-combobox": "~1.1.6",
     "bootstrap-select": "~1.7.3",
     "bootstrap-treeview": "~1.2.0",
     "c3": "~0.4.10",
